#Computer Settings

# True = Run on compute cluster
# False = Run on non-cluster machine
runOnGrid: False

# Number of subjects to run simultaneously
# This number depends on computing resources
# Only applies when running on a non-cluster machine with multiple cores
numSubjectsAtOnce: 2

# Number of cores (non-cluster) or slots on a node (cluster) per subject
# Slots are cores on a cluster node
# This number depends on computing resources
# Only applies when non-cluster machine has multiple cores or runOnGrid = True
numCoresPerSubject: 2

# Options are 'SGE' (Sun Grid Engine) or 'PBS' (Portable Batch System)
# Only applies when runOnGrid : True
resourceManager: SGE

# Notes on setting up SGE for C-PAC
#
# SGE users must set up their parallel environment before running C-PAC.
# A pipeline for each subject that needs preprocessing should be spawned
# on single node of the cluster. To avoid I/O overhead, the pipeline should
# only use the resources (cores) from that node. Users can enable this feature
# on Sun Grid Engine by modifying their parallel environment.
#
# To create a new environment based on an existing one, follow these steps:
# 1. List existing parallel environments
#    $ qconf -spl
# 2. View the settings for an existing environment
#    $ qconf -sp environment_name
#    
#    Example output:
#    pe_name            mpi
#    slots              999
#    user_lists         NONE
#    xuser_lists        NONE
#    start_proc_args    NONE
#    stop_proc_args     NONE
#    allocation_rule    $fill_up
#    control_slaves     TRUE
#    job_is_first_task  FALSE
#    urgency_slots      min
#    accounting_summary TRUE
#
# 3. Create a new environment based on an existing one
#    $ qconf -sp environment_name > environment_name_cpac
# 4. Edit the new environment and set allocation_rule to $pe_slots
# 5. Add the new environment file to SGE
#    $ qconf -Ap environment_name_cpac

# Specify your SGE parallel environment
parallelEnvironment: cpac

# Queue to use when running on an SGE cluster
queue: all.q

#Data Directory Setup
# NOTE: Users must manually create these directories before running C-PAC

# Directory where C-PAC should store temporary and intermediate files
workingDirectory: /path/to/working_directory

# Directory where C-PAC should place crash logs
crashLogDirectory: /path/to/crash_directory

# Directory where C-PAC should put processed data
outputDirectory: /path/to/output_directory

#Truncate Working Directory after run
removeWorkingDir: False

#regenerates all the outputs for all the subjects and their symlinks
reGenerateOutputs: True

#generate QC info
generateQualityControlImages : [1]

#Resolution and Smoothing

# The resolution (in mm) to which functional images are transformed during registration
standardResolution: 3mm

# The resolution (in mm) to which anatomical images are transformed during registration
# The higher the resolution the more time it takes to register the files to target space
standardResolutionAnat: 2mm
# Width (FWHM, in mm) of the Gaussian kernel used for spatial smoothing
# To skip smoothing, set to []
fwhm: [4]

# Directory where FSL is located
# If you have added FSL to your .bashrc file, this will be set automatically
FSLDIR: /usr/local/fsl

# FSL config file name
# T1_2_MNI152_2mm is default value, user may change this to alternate
# FSL configuration file to run FNIRT registration with different parameters
fnirtConfig :  'T1_2_MNI152_2mm'
<<<<<<< HEAD
=======

# temporary measure - turn override of fnirt parameters on or off
fnirtOverride : False
>>>>>>> 42279f7b

# The following options specify the path of various resources used by C-PAC
# By default, C-PAC will automatically locate most files based on FSLDIR
# Most users will not need to modify these values

# For users wishing to use non-standard versions of these resources:
## 1) Delete the string in parentheses beginning with FSLDIR
## 2) Replace this value with the full path to the appropriate file
## 3) Repalce the resolution (e.g. 2mm) with %s in the file names.
##    This allows resources to be automatically selected based on the
##    standardResolution set above.



standardResolutionBrainAnat:  $FSLDIR/data/standard/MNI152_T1_${standardResolutionAnat}_brain.nii.gz

standardAnat: $FSLDIR/data/standard/MNI152_T1_${standardResolutionAnat}.nii.gz

standardResolutionBrain: $FSLDIR/data/standard/MNI152_T1_${standardResolution}_brain.nii.gz

standard: $FSLDIR/data/standard/MNI152_T1_$standardResolution.nii.gz 

standardBrainMaskDiluted: $FSLDIR/data/standard/MNI152_T1_${standardResolution}_brain_mask_dil.nii.gz

configFile: $FSLDIR/etc/flirtsch/T1_2_MNI152_$standardResolution.cnf

# MUST BE DOWNLOADED AS PART OF CPAC_Templates.tgz (see User Guide)
brainSymmetric: $FSLDIR/data/standard/MNI152_T1_2mm_brain_symmetric.nii.gz

# MUST BE DOWNLOADED AS PART OF CPAC_Templates.tgz (see User Guide)
symmStandard: $FSLDIR/data/standard/MNI152_T1_2mm_symmetric.nii.gz

twommBrainMaskDiluted: $FSLDIR/data/standard/MNI152_T1_2mm_brain_mask_symmetric_dil.nii.gz

configFileTwomm: $FSLDIR/etc/flirtsch/T1_2_MNI152_2mm.cnf

identityMatrix: $FSLDIR/etc/flirtsch/ident.mat

harvardOxfordMask: $FSLDIR/data/atlases/HarvardOxford/HarvardOxford-sub-maxprob-thr25-2mm.nii.gz

boundaryBasedRegistrationSchedule: $FSLDIR/etc/flirtsch/bbr.sch

#################
#==================
#Timeseries Options
#==================
###################

# Ignore volumes before this timepoint
# Options are an integer or None (defaults to beginning of timeseries)
startIdx: 0

# Ignore volumes after this timepoint
# Options are an integer or None (defaults to end of timeseries)
stopIdx: None

# Specify a TR other than what is listen in image headers
# Options are an integer or None (defaults to header information)
TR: None

##################
#==================
#Workflow Selection
#==================
##################
# Set which preprocessing workflows to run.

# WARNING:
# Many measures and outputs require that these workflows be run.
# Please refer to the developer documentation before changing these settings.
# Options (here and for most other settings) are: 1 = run, 0 = skip

runAnatomicalDataGathering: [1]

runFunctionalDataGathering: [1]

runAnatomicalPreprocessing: [1]

runFunctionalPreprocessing: [1]

runRegistrationPreprocessing: [1]

runRegisterFuncToMNI: [1]

runAnatomicalToFunctionalRegistration: [1]

runSymbolicLinks: [1]

########
#=========================================
#Probabilistic Tissue Segmentation Options *** NEED TO FIX PRIOR PATH
#=========================================
########
# Run automatic tissue segmentation
runSegmentationPreprocessing: [1]

# C-PAC uses FSL to automatically distinguish tissue types based on priors.
# Each prior represents the probability that a given voxel will be 
# of a particular tissue type (white matter, gray matter, or CSF).

# Please specify the location of your prior files.
# Make sure to include %s at the end of the path. This allows priors
# to be selected based on the standardResolution set above.
#
# Priors distributed with FSL must be binarized to be used by C-PAC
# For information about how to do this, please see the User Guide
prior_path: /path/to/tissuepriors/$standardResolution

# These values will be set automatically based on prior_path
PRIOR_CSF: $prior_path/avg152T1_csf_bin.nii.gz
PRIOR_GRAY: $prior_path/avg152T1_gray_bin.nii.gz
PRIOR_WHITE: $prior_path/avg152T1_white_bin.nii.gz

# Set thresholds for use during automatic tissue segmentation.
# Values correspond to probability thresholds for a given tissue type.
# For example, setting a value of 0.8 will result in areas with a 80 percent 
# probability of being a particular tissue type to be classified as such

cerebralSpinalFluidThreshold: [0.98]

whiteMatterThreshold: [0.98]

grayMatterThreshold: [0.7]

####
#==================================
#Nusiance Signal Correction Options *** 
#==================================
####
# Run nuisance signal correction

runNuisance: [1]

# Select which nuisance signal corrections to apply:
## compcor = CompCor
## wm = White Matter 
## csf = CSF
## gm = Gray Matter
## global = Global Mean Signal
## pc1 = First Principle Component
## motion = Motion
## linear = Linear Trend
## quadratic = Quadratic Trend

# Options are 1 (apply) or 0 (ignore)
# To use multiple sets of nuisance corrections, simply copy the array
# Example: [{set 1}, {set 2}]

#multiple corrections example
#strategy1 - compcor,motion,linear
#strategy2 - wm, csf, gm, linear
#Corrections:
#  - compcor: 1
#    wm: 0
#    csf: 0
#    gm: 0
#    global: 0
#    pc1: 0
#    motion: 1
#    linear: 1
#    quadratic: 0
#  - compcor: 0
#    wm: 1
#    csf: 1
#    gm: 1
#    global: 0
#    pc1: 0
#    motion: 0
#    linear: 1
#    quadratic: 0


Corrections:
  - compcor: 1
    wm: 0
    csf: 0
    gm: 0
    global: 0
    pc1: 0
    motion: 1
    linear: 1
    quadratic: 0

# Number of Principle Components to calculate for CompCor (usually 5 or 6)
# Only for use when 'compcor' is set to 1
nComponents: [5]

# Run median angle correction
runMedianAngleCorrection: [0]

# Target angle for median angle correction
targetAngleDeg: [90]

# Generate FD and DVARS motion statistics
# Required to run scrubbing, but can also be used as regressors in a GLM
runGenerateMotionStatistics: [1]

# Run Scrubbing
runScrubbing: [0]

# Specify maximum acceptable Framewise Displacement (in mm)
# Any volume with displacement greater than this value will be removed.
scrubbingThreshold: [0.2]

# Number of volumes to remove prior to a volume with excessive FD
numRemovePrecedingFrames: 1

# Number of volumes to remove following a volume with excessive FD
numRemoveSubsequentFrames: 2

# Generate motion statistics based on the 24 parameter Friston model.
runFristonModel: [1]

####
#==========================
#Temporal Filtering Options
#==========================
###

# Apply Temporal Filtering
runFrequencyFiltering: [1]

# First value = Lower bound for a band-pass filter
# Second value = Upper bound for a band-pass filter
# To use a high-pass filter, set the second value to None
# To use a low-pass filter, set the first value to None
nuisanceBandpassFreq: [[0.01, 0.1]]

###
#==============================
#Timeseries Extraction Options 
#==============================
###

# If seedSpecificationFile is not None and
# points to a valid File
# Creates ROI file given user specifications
# The ROI nifti file is saved in seedOutputLocation 
# If seedOutputLocation does not exist, we create it for
# as long as you specify it in the setting
# If different Resolutions are specified then
# the software will group the ROI's having the same
# resolution and put each group in seperate nifti files
# NOTE: We DO NOT detect for overlapping ROIS
# The overlapping regions of the ROIS will have 
# intensity which the sum of intensity of individual
# regions. Please check and avoid this prior to running CPAC
# Each line in the file contains
# seed_label x y z radius resolution
# example :
# 10    -6   52  -2  4 2mm
# 70    -8  -56  26  4 2mm
# 60     0   52  6   4 1mm
# 1     -54 -54  28  4 4mm
# 7     -60 -24 -18  4 4mm

seedSpecificationFile: /path/to/seedSpecificationFile.txt

seedOutputLocation: /full/path/to/seed_store

# use the seeds specified in seedSpecificationFile in the following analysis
# 1 = use in roi timeseries extraction
# 2 = use in voxel timeseries extraction
# 3 = use in network centrality
# users can specify a combination of these options
useSeedInAnalysis: [1]


# Extract an average timeseries for each ROI
# Required if you wish to run ROI-based SCA
runROITimeseries: [0]

# Export ROI timeseries data
# First value = Output .csv
# Second value = Output numPy array
# Options are True/False
roiTSOutputs: [True, True]


# Path to file containing ROI definitions
# For best performance, all ROIs should be in a single file (see User Guide)
roiSpecificationFile: /path/to/path_to_file_with_roi_definitions.txt


# Extract timeseries data for all individual voxels within a mask
# Required if you wish to run voxel-based SCA
runVoxelTimeseries: [0]

# Export voxel timeseries data
# First value = Output .csv
# Second value = Output numPy array
# Options are True/False
voxelTSOutputs: [False, False]

# Directory contaning masks
# For best performance, all masks should be in a single file (see User Guide)

maskSpecificationFile: /path/to/mask_definitions_file

# Extract timeseries from existing spatial maps
# Required if you wish to run dual regression
runSpatialRegression: [0]

# Path to file containing the paths to Spatial Pattern maps
# All spatial patterns for one analysis have to be volumes in one 4D file
# (see User Guide)
spatialPatternMaps: /path/to/path_to_file_with_spatial_patterns.txt

# do you want to demean your spatial pattern maps and input data (True / False)
spatialDemean: True


# Register timeseries data to a surface model built by FreeSurfer
# Required to run vertex timeseries extraction
runSurfaceRegistraion: [0]

# Directory where FreeSurfer outputs surface data
# This should be the same as SUBJECTS_DIR in .bashrc
reconSubjectsDirectory: /path/to/fs_output_directory

# Extract timeseries data for surface vertices
runVerticesTimeSeries: [0]

# Export vertex timeseries data
# First value = Output .csv
# Second value = Output numPy array
# Options are True/False
verticesTSOutputs: [False, False]

###
#=======================================
#Seed-based Correlation Analysis Options
#=======================================
###

# Run Seed-based Correlation Analysis
runSCA: [0]

# IN ORDER TO RUN SCA, YOU MUST ALSO RUN TIMESERIES EXTRACTION.
# SCA will be run on all ROI and voxel timeseries extracted above.
# Seeds for SCA must be specified in roiDirectoryPath or maskDirectoryPath.


# As an additional option, you can use multiple regression as implemented in
# fsl_glm to generate sca maps for each extracted timeseries
runMultRegSCA: [0]

# do you want to demean your timeseries maps and input functional 
# data (True / False)
mrsDemean: True

# Normalize the timeseries (True / False)
mrsNorm: True

###
#=======================================
#Dual Regression Analysis Options
#=======================================
###
# Run Dual Regression
runDualReg: [0]

# IN ORDER TO RUN Dual Regression, YOU MUST ALSO RUN SPATIAL REGRESSION for the
# Timeseries Extraction.

# Normalize the timeseries (True / False)
drNorm: True

###
#===================================
#Regional Homogeneity (ReHo) Options
#===================================
###

# Calculate Regional Homogeneity
runReHo: [0]

# Cluster size (number of neighboring voxels)
# Options are 7, 19, and 27
clusterSize: 27

###
#============================================
#Voxel-mirrored Homotopic Connectivity (VMHC)
#============================================
###

# Calculate VMHC for all gray matter voxels
runVMHC: [0]

# There are no options for VMHC

###
#==========================================================================
#Amplitude of Low Frequency Oscillations (ALFF) and fractional ALFF Options
#==========================================================================
###

# Calculate ALFF and fALFF
runALFF: [0]

# NOTE: Frequency filtering is not applied when calculating fALFF

# Frequency cutoff (in Hz) for a high-pass filter
highPassFreqALFF: [0.01]

# Frequency cutoff (in Hz) for a low-pass filter
lowPassFreqALFF: [0.1]

###
#==========================
#Network Centrality Options
#==========================
###

# Calculate network centrality measures
runNetworkCentrality: [0]

# Select which centrality measures to calculate
# First value = Degree Centrality 
# Second value = Eigenvector Centrality
# Options are True/False
centralityMethodOptions: [True, True]

# Specify how connections are defined during graph construction
# First value = Binarized (connection strenth is either 0 or 1)
# Second value = Weighted (connection strength is a correlation value)
# Options are True/False
centralityWeightOptions: [True, True]

# Select what type of threshold is applied to create an adjacency matrix
# 0 = Significance threshold (P-value)
# 1 = Sparsity threshold (Sparsity value)
# 2 = Correlation threshold (Pearson's r)
correlationThresholdOption: 0

# Based on the type of threshold selected above, enter the appropriate value
# Significance threshold = P-value
# Sparsity threshold = sparsity value
# Correlation threshold = Pearsons' r value
# examples: 0.05, 0.0744, 0.6
correlationThreshold: 0.001

# File containing ROI definitions or masks
# Using ROIs will result in node-based centrality measures
# Using a mask will result in voxel-based centrality measures
# Each line of file contains full path to ROI or mask files
# Example:
# /path/to/template_1.nii.gz
# /path/to/template_2.nii.gz
# /path/to/template_3.nii.gz
templateSpecificationFile: /path/to/file_containing_templates.txt


# Memory allocated for degree centrality in GB
# Note:- If eigen vector is turned on, CPAC will take extra memory to calculate 
# eigen vector centrality. This memory is based on size of mask/template used. 
memoryAllocatedForDegreeCentrality: 2


###
#====================================================
#Bootstrap Analysis of Stable Clusters (BASC) Options
#====================================================
#"""
# Run BASC
runBASC: [0]

# Path to a mask file. Voxels outside this mask will be excluded from BASC.
bascROIFile: /path/to/basc_mask_file

# Number of clusters at both the individual and group level.
bascClusters: 6

# Number of bootstraps to apply to original timeseries data.
bascTimeseriesBootstraps: 100

# Number of bootstraps to apply to individual stability matrices.
bascDatasetBootstraps: 100

# Path to a text file containing Affinity Thresholds for each subject.
# These are correlation thresholds applied prior to spectral clustering.
# Can be subject specific when subjects have differing numbers of timepoints.
# Subjects should be in the same order as in the main subject list.
bascAffinityThresholdFile: /path/to/basc_affinity_threshold_file


####
#================================================
#Connectome-wide Association Study (CWAS) Options
#================================================
###
# Run CWAS
runCWAS: [0]

# Path to a mask file. Voxels outside this mask will be excluded from CWAS.
cwasROIFile: /path/to/cwas_mask_file

# Number of permutation tests to run on the Psuedo-F statistic
cwasFSamples: 5000

# Number of NiPype nodes to be created while computing CWAS.
# This number depends on computing resources
cwasParallelNodes: 4

# Path to a text file containing phenotypic regressor.
cwasRegressorFile: /path/to/cwas_regressor_file

# Column Number with Regressor of Interest
# remember this is 0 indexed so the 1st column is 0
# assuming the 1st column is the intercept, I've chosen the second column here
cwasRegressorCols: [1]

# A list with length equal to the total number of rows in your regressor file
# Each element of the list, indicates that elements group. Leave it as None
# if you have a between-subject design and give it a value if not.
# 
# For instance, if you have multiple scans per subject, then you would want to
# do a permutation within-subject between scans. For this to occur, the list 
# below could be something like ['s1', 's1', 's2', 's2', 's3', 's3', ...], 
# indicating what subject each element/scan is associated with and permutations
# would only be done between scans within each subject.
cwasRegressorStrata: None


###
#========================
#Group Statistics Options
#========================
###
# Calculate group statistics

runGroupAnalysis: [0]

# Select which measures should be included in group analysis:
## sca_seed_Z_to_standard_smooth = voxel-based SCA
## sca_roi_Z_to_standard_smooth = ROI based SCA
## alff_Z_to_standard_smooth = ALFF
## falff_Z_to_standard_smooth  = fALFF
## vmhc_z_score_stat_map = VMHC
## reho_Z_to_standard_smooth = ReHo
derivativeList:   
- sca_seed_Z_to_standard_smooth
- sca_roi_Z_to_standard_smooth
- alff_Z_to_standard_smooth
- falff_Z_to_standard_smooth
- vmhc_z_score_stat_map
- reho_Z_to_standard_smooth

#list of fsl model configuratiion file
modelConfigs : ['/home2/data/Projects/configs/config_fsl.yml']

zThreshold: 2.3

pThreshold: 0.05

# Run an F-test
# Options are True/False
fTest: True
<|MERGE_RESOLUTION|>--- conflicted
+++ resolved
@@ -99,12 +99,10 @@
 # T1_2_MNI152_2mm is default value, user may change this to alternate
 # FSL configuration file to run FNIRT registration with different parameters
 fnirtConfig :  'T1_2_MNI152_2mm'
-<<<<<<< HEAD
-=======
 
 # temporary measure - turn override of fnirt parameters on or off
 fnirtOverride : False
->>>>>>> 42279f7b
+
 
 # The following options specify the path of various resources used by C-PAC
 # By default, C-PAC will automatically locate most files based on FSLDIR
