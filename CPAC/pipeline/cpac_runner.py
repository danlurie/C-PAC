--- conflicted
+++ resolved
@@ -175,15 +175,11 @@
 
     sublist = s.subject_list
 
-<<<<<<< HEAD
-    flines = open(c.seedFile, 'r').readlines()
-    seed_list = [fline.rstrip('\r\n') for fline in flines]
-=======
->>>>>>> 10023184
 
     #deactivating just for now
     strategies = None
     #strategies = sorted(build_strategies(c))
+
 
     if not c.runOnGrid:
 
