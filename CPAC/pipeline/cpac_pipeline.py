--- conflicted
+++ resolved
@@ -1790,13 +1790,8 @@
             os.makedirs(d_name)
 
 #        s_file = open(os.path.join(d_name, 'strategy.txt'), 'w')
-<<<<<<< HEAD
         
         G = nx.Graph()
-=======
-
-        G = nx.DiGraph()
->>>>>>> 1de7906a
         strat_name = strat.get_name()
         G.add_edges_from([  (strat_name[s], strat_name[s+1]) for s in range(len(strat_name)-1)])
 #        nx.draw_graphviz(G)
