--- conflicted
+++ resolved
@@ -713,7 +713,6 @@
                 strat.append_name(func_preproc.name)
 
                 strat.set_leaf_properties(func_preproc, 'outputspec.preprocessed')
-<<<<<<< HEAD
 
                 # add stuff to resource pool if we need it
                 if slice_timing:
@@ -726,28 +725,10 @@
                 strat.update_resource_pool({'functional_brain_mask':(func_preproc, 'outputspec.mask')})
                 strat.update_resource_pool({'motion_correct':(func_preproc, 'outputspec.motion_correct')})
                 strat.update_resource_pool({'coordinate_transformation':(func_preproc, 'outputspec.oned_matrix_save')})
-=======
-
-                # add stuff to resource pool if we need it
-                if slice_timing:
-                    strat.update_resource_pool({'slice_timing_corrected': (func_preproc, 'outputspec.slice_time_corrected')})
-                strat.update_resource_pool({'mean_functional':(func_preproc, 'outputspec.example_func')})
-                strat.update_resource_pool({'functional_preprocessed_mask':(func_preproc, 'outputspec.preprocessed_mask')})
-                strat.update_resource_pool({'movement_parameters':(func_preproc, 'outputspec.movement_parameters')})
-                strat.update_resource_pool({'max_displacement':(func_preproc, 'outputspec.max_displacement')})
-                strat.update_resource_pool({'preprocessed':(func_preproc, 'outputspec.preprocessed')})
-                strat.update_resource_pool({'functional_brain_mask':(func_preproc, 'outputspec.mask')})
-                strat.update_resource_pool({'motion_correct':(func_preproc, 'outputspec.motion_correct')})
-                strat.update_resource_pool({'coordinate_transformation':(func_preproc, 'outputspec.oned_matrix_save')})
 
 
                 create_log_node(func_preproc, 'outputspec.preprocessed', num_strat)
                 num_strat += 1
->>>>>>> e0c482a8
-
-
-                create_log_node(func_preproc, 'outputspec.preprocessed', num_strat)
-                num_strat += 1
 
             
         strat_list += new_strat_list
@@ -755,14 +736,8 @@
 
         new_strat_list = []
             
-<<<<<<< HEAD
-=======
-        strat_list += new_strat_list
-
-
-        new_strat_list = []
-            
->>>>>>> e0c482a8
+
+
         for strat in strat_list:
             
             nodes = getNodeList(strat)
@@ -876,12 +851,8 @@
 
 
 
-<<<<<<< HEAD
-    '''
-=======
-
-    """
->>>>>>> e0c482a8
+
+    '''
     Inserting Friston's 24 parameter Workflow
     In case this workflow runs , it overwrites the movement_parameters file
     So the file contains 24 parameters for motion and that gets wired to all the workflows
