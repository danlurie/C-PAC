import os
import time
from time import strftime
import nipype.pipeline.engine as pe
import nipype.interfaces.fsl as fsl
import nipype.interfaces.io as nio
from nipype.interfaces.afni import preprocess
from   nipype.pipeline.utils import format_dot
import nipype.interfaces.ants as ants
<<<<<<< HEAD
from nipype.interfaces.ants import ApplyTransforms
=======
>>>>>>> 69d6420a
import nipype.interfaces.c3 as c3
from nipype import config
from nipype import logging
logger = logging.getLogger('workflow')
import pkg_resources as p
import CPAC
from CPAC.anat_preproc.anat_preproc import create_anat_preproc
from CPAC.func_preproc.func_preproc import create_func_preproc
from CPAC.seg_preproc.seg_preproc import create_seg_preproc

from CPAC.registration import create_nonlinear_register, create_register_func_to_anat, create_bbregister_func_to_anat, \
                              create_ants_nonlinear_xfm, create_apply_ants_xfm
from CPAC.nuisance import create_nuisance, bandpass_voxels

from CPAC.median_angle import create_median_angle_correction
from CPAC.generate_motion_statistics import motion_power_statistics
from CPAC.generate_motion_statistics import fristons_twenty_four
from CPAC.scrubbing import create_scrubbing_preproc
from CPAC.timeseries import create_surface_registration, get_voxel_timeseries, \
                            get_roi_timeseries, get_vertices_timeseries, \
                            get_spatial_map_timeseries
from CPAC.network_centrality import create_resting_state_graphs, get_zscore
from CPAC.utils.datasource import *
from CPAC.utils import Configuration, create_all_qc   ### no create_log_template here, move in CPAC/utils/utils.py
from CPAC.qc.qc import create_montage, create_montage_gm_wm_csf
from CPAC.qc.utils import register_pallete, make_edge, drop_percent_, \
                          gen_histogram, gen_plot_png, gen_motion_plt, \
                          gen_std_dev, gen_func_anat_xfm, gen_snr, generateQCPages, cal_snr_val   ###
from CPAC.utils.utils import extract_one_d, set_gauss, \
                             prepare_symbolic_links, \
                             get_scan_params, get_tr, extract_txt, create_log, create_log_template   ###
from CPAC.vmhc.vmhc import create_vmhc
from CPAC.reho.reho import create_reho
from CPAC.alff.alff import create_alff
from CPAC.sca.sca import create_sca, create_temporal_reg
import zlib
import linecache


class strategy:

    def __init__(self):
        self.resource_pool = {}
        self.leaf_node = None
        self.leaf_out_file = None
        self.name = []

    def append_name(self, name):
        self.name.append(name)

    def get_name(self):
        return self.name

    def set_leaf_properties(self, node, out_file):
        self.leaf_node = node
        self.leaf_out_file = out_file

    def get_leaf_properties(self):
        return self.leaf_node, self.leaf_out_file

    def get_resource_pool(self):
        return self.resource_pool

    def get_node_from_resource_pool(self, resource_key):
        try:
            if resource_key in self.resource_pool:
                return self.resource_pool[resource_key]
        except:
            logger.info('no node for output: ')
            logger.info(resource_key)
            raise

    def update_resource_pool(self, resources):
        for key, value in resources.items():
            if key in self.resource_pool:
                logger.info('Warning key %s already exists in resource pool, replacing with %s ' % (key, value))

            self.resource_pool[key] = value

    
def prep_workflow(sub_dict, c, strategies, run, p_name=None):

    # perhaps in future allow user to set threads maximum
    # this is for centrality mostly    
    # import mkl
    numThreads = '1'
    os.environ['OMP_NUM_THREADS'] = numThreads
    os.environ['MKL_NUM_THREADS'] = numThreads


    logger.info('******************** %s' % c.standardResolutionBrain)

    qc_montage_id_a = {}
    qc_montage_id_s = {}
    qc_plot_id = {}
    qc_hist_id = {}
    if sub_dict['unique_id']:
        subject_id = sub_dict['subject_id'] + "_" + sub_dict['unique_id']
    else:
        subject_id = sub_dict['subject_id']
        
    log_dir = os.path.join(c.outputDirectory, 'logs', subject_id)

    if not os.path.exists(log_dir):
        os.makedirs(os.path.join(log_dir))


    wfname = 'resting_preproc_' + str(subject_id)
    workflow = pe.Workflow(name=wfname)
    workflow.base_dir = c.workingDirectory
    workflow.config['execution'] = {'hash_method': 'timestamp', 'crashdump_dir': os.path.abspath(c.crashLogDirectory)}
    config.update_config({'logging': {'log_directory': log_dir, 'log_to_file': True}})
    logging.update_logging(config)


    if c.reGenerateOutputs is True:

        import commands
        cmd = "find %s -name \'*sink*\' -exec rm -rf {} \\;" % os.path.join(c.workingDirectory, wfname)
        logger.info(cmd)
        commands.getoutput(cmd)
        cmd = "find %s -name \'*link*\' -exec rm -rf {} \\;" % os.path.join(c.workingDirectory, wfname)
        logger.info(cmd)
        commands.getoutput(cmd)
        cmd = "find %s -name \'*log*\' -exec rm -rf {} \\;" % os.path.join(c.workingDirectory, wfname)
        logger.info(cmd)
        commands.getoutput(cmd)


    def create_log_node(wflow, output, indx, scan_id = None):
        #call logging workflow

        if wflow: 
            log_wf = create_log(wf_name = 'log_%s' %wflow.name)
            log_wf.inputs.inputspec.workflow = wflow.name
            log_wf.inputs.inputspec.index = indx
            log_wf.inputs.inputspec.log_dir = log_dir
            workflow.connect(wflow, output, log_wf, 'inputspec.inputs')
        else:
            log_wf = create_log(wf_name = 'log_done_%s'%scan_id, scan_id= scan_id)
            log_wf.inputs.inputspec.workflow = 'DONE'
            log_wf.inputs.inputspec.index = indx
            log_wf.inputs.inputspec.log_dir = log_dir
            log_wf.inputs.inputspec.inputs = log_dir
            return log_wf
        
    def logStandardError(sectionName, errLine, errNum):
        
        logger.info("\n\n" + 'ERROR: %s - %s' % (sectionName, errLine) + "\n\n" + \
                    "Error name: cpac_pipeline_%s" % (errNum) + "\n\n")
        
    def logConnectionError(workflow_name, numStrat, resourcePool, errNum):
        
        logger.info("\n\n" + 'ERROR: Invalid Connection: %s: %s, resource_pool: %s' \
                    % (workflow_name, numStrat, resourcePool) + "\n\n" + "Error name: cpac_pipeline_%s" % (errNum) + \
                    "\n\n" + "This is a pipeline creation error - the workflows have not started yet." + "\n\n")
        
    def logStandardWarning(sectionName, warnLine):
        
        logger.info("\n\n" + 'WARNING: %s - %s' % (sectionName, warnLine) + "\n\n")
        
    def getNodeList(strategy):
        
        nodes = []
        for node in strategy.name:
            nodes.append(node[:-2])
            
        return nodes
        

    strat_list = []

    workflow_bit_id = {}
    workflow_counter = 0



    """
    Initialize Anatomical Input Data Flow
    """
    
    num_strat = 0

    strat_initial = None

    for gather_anat in c.runAnatomicalDataGathering:
        strat_initial = strategy()

        if gather_anat == 1:
            flow = create_anat_datasource()
            flow.inputs.inputnode.subject = subject_id
            flow.inputs.inputnode.anat = sub_dict['anat']

            anat_flow = flow.clone('anat_gather_%d' % num_strat)

            strat_initial.set_leaf_properties(anat_flow, 'outputspec.anat')

        num_strat += 1

        strat_list.append(strat_initial)


    
    """
    Inserting Anatomical Preprocessing workflow
    """
    new_strat_list = []
    num_strat = 0

    if 1 in c.runAnatomicalPreprocessing:

        workflow_bit_id['anat_preproc'] = workflow_counter

        for strat in strat_list:
            # create a new node, Remember to change its name!
            anat_preproc = create_anat_preproc().clone('anat_preproc_%d' % num_strat)

            try:
                # connect the new node to the previous leaf
                node, out_file = strat.get_leaf_properties()
                workflow.connect(node, out_file, anat_preproc, 'inputspec.anat')

            except:
                logConnectionError('Anatomical Preprocessing No valid Previous for strat', num_strat, strat.get_resource_pool(), '0001')
                num_strat += 1
                continue

            if 0 in c.runAnatomicalPreprocessing:
                # we are forking so create a new node
                tmp = strategy()
                tmp.resource_pool = dict(strat.resource_pool)
                tmp.leaf_node = (strat.leaf_node)
                tmp.leaf_out_file = str(strat.leaf_out_file)
                tmp.name = list(strat.name)
                strat = tmp
                new_strat_list.append(strat)

            strat.append_name(anat_preproc.name)


            strat.set_leaf_properties(anat_preproc, 'outputspec.brain')
            # add stuff to resource pool if we need it

            strat.update_resource_pool({'anatomical_brain':(anat_preproc, 'outputspec.brain')})
            strat.update_resource_pool({'anatomical_reorient':(anat_preproc, 'outputspec.reorient')})
            
            #write to log
            create_log_node(anat_preproc, 'outputspec.brain', num_strat)

            num_strat += 1

    strat_list += new_strat_list



    """
    T1 -> Template, Non-linear registration (FNIRT or ANTS)
    """
    new_strat_list = []
    num_strat = 0

    workflow_counter += 1
    
    # either run FSL anatomical-to-MNI registration, or...
    
    if 1 in c.runRegistrationPreprocessing:

        workflow_bit_id['anat_mni_register'] = workflow_counter
        for strat in strat_list:

            if 'FSL' in c.regOption:

                fnirt_reg_anat_mni = create_nonlinear_register('anat_mni_fnirt_register_%d' % num_strat)

                try:
                    node, out_file = strat.get_leaf_properties()
                    workflow.connect(node, out_file,
                                     fnirt_reg_anat_mni, 'inputspec.input_brain')
<<<<<<< HEAD

                    node, out_file = strat.get_node_from_resource_pool('anatomical_reorient')
                    workflow.connect(node, out_file,
                                     fnirt_reg_anat_mni, 'inputspec.input_skull')

=======

                    node, out_file = strat.get_node_from_resource_pool('anatomical_reorient')
                    workflow.connect(node, out_file,
                                     fnirt_reg_anat_mni, 'inputspec.input_skull')

>>>>>>> 69d6420a
                    # pass the reference files                
                    fnirt_reg_anat_mni.inputs.inputspec.reference_brain = c.standardResolutionBrainAnat
                    fnirt_reg_anat_mni.inputs.inputspec.reference_skull = c.standardAnat

                    # assign the FSL FNIRT config file specified in pipeline config.yml
                    fnirt_reg_anat_mni.inputs.inputspec.fnirt_config = c.fnirtConfig
                

                except:
<<<<<<< HEAD
                    print 'Invalid Connection: Anatomical Registration:', num_strat, ' resource_pool: ', strat.get_resource_pool()
                    raise

                if 0 in c.runRegistrationPreprocessing:
                    tmp = strategy()
                    tmp.resource_pool = dict(strat.resource_pool)
                    tmp.leaf_node = (strat.leaf_node)
                    tmp.leaf_out_file = str(strat.leaf_out_file)
                    tmp.name = list(strat.name)
                    strat = tmp
                    new_strat_list.append(strat)

                strat.append_name(fnirt_reg_anat_mni.name)
                strat.set_leaf_properties(fnirt_reg_anat_mni, 'outputspec.output_brain')

                strat.update_resource_pool({'anatomical_to_mni_linear_xfm':(fnirt_reg_anat_mni, 'outputspec.linear_xfm'),
                                            'anatomical_to_mni_nonlinear_xfm':(fnirt_reg_anat_mni, 'outputspec.nonlinear_xfm'),
                                            'mni_to_anatomical_linear_xfm':(fnirt_reg_anat_mni, 'outputspec.invlinear_xfm'),
                                            'mni_normalized_anatomical':(fnirt_reg_anat_mni, 'outputspec.output_brain')})

=======
                    logConnectionError('Anatomical Registration (FSL)', num_strat, strat.get_resource_pool(), '0002')
                    raise

                if (0 in c.runRegistrationPreprocessing) or ('ANTS' in c.regOption):
                    tmp = strategy()
                    tmp.resource_pool = dict(strat.resource_pool)
                    tmp.leaf_node = (strat.leaf_node)
                    tmp.leaf_out_file = str(strat.leaf_out_file)
                    tmp.name = list(strat.name)
                    strat = tmp
                    new_strat_list.append(strat)

                strat.append_name(fnirt_reg_anat_mni.name)
                strat.set_leaf_properties(fnirt_reg_anat_mni, 'outputspec.output_brain')

                strat.update_resource_pool({'anatomical_to_mni_linear_xfm':(fnirt_reg_anat_mni, 'outputspec.linear_xfm'),
                                            'anatomical_to_mni_nonlinear_xfm':(fnirt_reg_anat_mni, 'outputspec.nonlinear_xfm'),
                                            'mni_to_anatomical_linear_xfm':(fnirt_reg_anat_mni, 'outputspec.invlinear_xfm'),
                                            'mni_normalized_anatomical':(fnirt_reg_anat_mni, 'outputspec.output_brain')})


                """
                ### add mni normalized anatomical to qc output html page
                strat.update_resource_pool({'qc___mni_normalized_anatomical': (reg_anat_mni, 'outputspec.output_brain')})

                if not 6 in qc_montage_id_a:
                    qc_montage_id_a[6] = 'mni_normalized_anatomical'
                    ###qc_montage_id_s[6] = 'skullstrip_vis_s'
                """
>>>>>>> 69d6420a

                """
                ### add mni normalized anatomical to qc output html page
                strat.update_resource_pool({'qc___mni_normalized_anatomical': (reg_anat_mni, 'outputspec.output_brain')})

<<<<<<< HEAD
                if not 6 in qc_montage_id_a:
                    qc_montage_id_a[6] = 'mni_normalized_anatomical'
                    ###qc_montage_id_s[6] = 'skullstrip_vis_s'
                """


=======
>>>>>>> 69d6420a
                create_log_node(fnirt_reg_anat_mni, 'outputspec.output_brain', num_strat)
            
            
                num_strat += 1
<<<<<<< HEAD
=======
                
        strat_list += new_strat_list


        
        new_strat_list = []
            
        for strat in strat_list:
>>>>>>> 69d6420a
            
            nodes = getNodeList(strat)
            
<<<<<<< HEAD
            # or run ANTS anatomical-to-MNI registration instead        
            elif 'ANTS' in c.regOption:
=======
            # or run ANTS anatomical-to-MNI registration instead
            if ('ANTS' in c.regOption) and ('anat_mni_fnirt_register' not in nodes):
>>>>>>> 69d6420a

                ants_reg_anat_mni = create_ants_nonlinear_xfm('anat_mni_ants_register_%d' % num_strat)

                try:
                    node, out_file = strat.get_leaf_properties()
                    workflow.connect(node, out_file,
                                     ants_reg_anat_mni, 'inputspec.anatomical_brain')

                    # pass the reference file           
                    ants_reg_anat_mni.inputs.inputspec.reference_brain = c.standardResolutionBrainAnat
                

                except:
<<<<<<< HEAD
                    print 'Invalid Connection: Anatomical Registration:', num_strat, ' resource_pool: ', strat.get_resource_pool()
=======
                    logConnectionError('Anatomical Registration (ANTS)', num_strat, strat.get_resource_pool(), '0003')
>>>>>>> 69d6420a
                    raise

                if 0 in c.runRegistrationPreprocessing:
                    tmp = strategy()
                    tmp.resource_pool = dict(strat.resource_pool)
                    tmp.leaf_node = (strat.leaf_node)
                    tmp.leaf_out_file = str(strat.leaf_out_file)
                    tmp.name = list(strat.name)
                    strat = tmp
                    new_strat_list.append(strat)

                strat.append_name(ants_reg_anat_mni.name)
                strat.set_leaf_properties(ants_reg_anat_mni, 'outputspec.output_brain')

                strat.update_resource_pool({#'anatomical_to_mni_linear_xfm':(reg_anat_mni, 'outputspec.linear_xfm'),
                                            #'anatomical_to_mni_nonlinear_xfm':(reg_anat_mni, 'outputspec.nonlinear_xfm'),
                                            #'mni_to_anatomical_linear_xfm':(reg_anat_mni, 'outputspec.invlinear_xfm'),
                                            'ants_affine_xfm':(ants_reg_anat_mni, 'outputspec.affine_transformation'),
                                            #'ants_warp_field':(ants_reg_anat_mni, 'outputspec.warp_field'),
                                            # changed 'ants_warp_field' to 'anatomical_to_mni_nonlinear_xfm' because
                                            # it is the warp field output of ANTS, and FLIRT/FNIRT also outputs a warp
                                            # field named this. need to verify that these work interchangeably
                                            'anatomical_to_mni_nonlinear_xfm':(ants_reg_anat_mni, 'outputspec.warp_field'),
                                            'mni_to_anatomical_linear_xfm':(ants_reg_anat_mni, 'outputspec.inverse_warp'), #<---- this is the mni to anatomical NONLINEAR xfm
                                            'mni_normalized_anatomical':(ants_reg_anat_mni, 'outputspec.output_brain')})

<<<<<<< HEAD
                create_log_node(ants_reg_anat_mni, 'outputspec.output_brain', num_strat)  
=======
                create_log_node(ants_reg_anat_mni, 'outputspec.output_brain', num_strat)
>>>>>>> 69d6420a
          
                num_strat += 1
            
    strat_list += new_strat_list
    


    """
    Inserting Segmentation Preprocessing
    Workflow
    """

    new_strat_list = []
    num_strat = 0

    workflow_counter += 1
    if 1 in c.runSegmentationPreprocessing:
        workflow_bit_id['seg_preproc'] = workflow_counter
        for strat in strat_list:
<<<<<<< HEAD

            if 'FSL' in c.regOption:
                seg_preproc = create_seg_preproc(False, 'seg_preproc_%d' % num_strat)
            elif 'ANTS' in c.regOption:
=======
            
            nodes = getNodeList(strat)
            
            if 'anat_mni_fnirt_register' in nodes:
                seg_preproc = create_seg_preproc(False, 'seg_preproc_%d' % num_strat)
            elif 'anat_mni_ants_register' in nodes:
>>>>>>> 69d6420a
                seg_preproc = create_seg_preproc(True, 'seg_preproc_%d' % num_strat)

            try:
                node, out_file = strat.get_node_from_resource_pool('anatomical_brain')
                workflow.connect(node, out_file,
                                 seg_preproc, 'inputspec.brain')

<<<<<<< HEAD
                if 'FSL' in c.regOption:
                    node, out_file = strat.get_node_from_resource_pool('mni_to_anatomical_linear_xfm')
                    workflow.connect(node, out_file,
                                     seg_preproc, 'inputspec.standard2highres_mat')
                elif 'ANTS' in c.regOption:
                    node, out_file = strat.get_node_from_resource_pool('ants_affine_xfm')
                    workflow.connect(node, out_file,
                                     seg_preproc, 'inputspec.standard2highres_mat')                
=======
                if 'anat_mni_fnirt_register' in nodes:
                    node, out_file = strat.get_node_from_resource_pool('mni_to_anatomical_linear_xfm')
                    workflow.connect(node, out_file,
                                     seg_preproc, 'inputspec.standard2highres_mat')
                elif 'anat_mni_ants_register' in nodes:
                    node, out_file = strat.get_node_from_resource_pool('ants_affine_xfm')
                    workflow.connect(node, out_file,
                                     seg_preproc, 'inputspec.standard2highres_mat')
>>>>>>> 69d6420a


                seg_preproc.inputs.inputspec.PRIOR_CSF = c.PRIOR_CSF
                seg_preproc.inputs.inputspec.PRIOR_GRAY = c.PRIOR_GRAY
                seg_preproc.inputs.inputspec.PRIOR_WHITE = c.PRIOR_WHITE

                seg_preproc.inputs.csf_threshold.csf_threshold = \
                                        c.cerebralSpinalFluidThreshold
                seg_preproc.inputs.wm_threshold.wm_threshold = \
                                        c.whiteMatterThreshold
                seg_preproc.inputs.gm_threshold.gm_threshold = \
                                        c.grayMatterThreshold
                seg_preproc.get_node('csf_threshold').iterables = ('csf_threshold',
                                        c.cerebralSpinalFluidThreshold)
                seg_preproc.get_node('wm_threshold').iterables = ('wm_threshold',
                                        c.whiteMatterThreshold)
                seg_preproc.get_node('gm_threshold').iterables = ('gm_threshold',
                                        c.grayMatterThreshold)


            except:
                logConnectionError('Segmentation Preprocessing', num_strat, strat.get_resource_pool(), '0004')
                raise

            if 0 in c.runSegmentationPreprocessing:
                tmp = strategy()
                tmp.resource_pool = dict(strat.resource_pool)
                tmp.leaf_node = (strat.leaf_node)
                tmp.leaf_out_file = str(strat.leaf_out_file)
                tmp.name = list(strat.name)
                strat = tmp
                new_strat_list.append(strat)

            strat.append_name(seg_preproc.name)
            strat.update_resource_pool({'anatomical_gm_mask' : (seg_preproc, 'outputspec.gm_mask'),
                                        'anatomical_csf_mask': (seg_preproc, 'outputspec.csf_mask'),
                                        'anatomical_wm_mask' : (seg_preproc, 'outputspec.wm_mask'),
                                        'seg_probability_maps': (seg_preproc, 'outputspec.probability_maps'),
                                        'seg_mixeltype': (seg_preproc, 'outputspec.mixeltype'),
                                        'seg_partial_volume_map': (seg_preproc, 'outputspec.partial_volume_map'),
                                        'seg_partial_volume_files': (seg_preproc, 'outputspec.partial_volume_files')})

            create_log_node(seg_preproc, 'outputspec.partial_volume_map', num_strat)
            num_strat += 1

    strat_list += new_strat_list


    """
    Inserting Functional Input Data workflow
    """
    new_strat_list = []
    num_strat = 0

    if 1 in c.runFunctionalDataGathering:
        for strat in strat_list:
            # create a new node, Remember to change its name!
            # Flow = create_func_datasource(sub_dict['rest'])
            # Flow.inputs.inputnode.subject = subject_id
            funcFlow = create_func_datasource(sub_dict['rest'], 'func_gather_%d' % num_strat)
            funcFlow.inputs.inputnode.subject = subject_id

            if 0 in c.runFunctionalDataGathering:
                # we are forking so create a new node
                tmp = strategy()
                tmp.resource_pool = dict(strat.resource_pool)
                tmp.leaf_node = (strat.leaf_node)
                tmp.leaf_out_file = str(strat.leaf_out_file)
                tmp.name = list(strat.name)
                strat = tmp
                new_strat_list.append(strat)

            strat.set_leaf_properties(funcFlow, 'outputspec.rest')

            num_strat += 1

    strat_list += new_strat_list



    """
    Inserting Functional Image Preprocessing
    Workflow
    """
    new_strat_list = []
    num_strat = 0

    workflow_counter += 1
    if 1 in c.runFunctionalPreprocessing:
        workflow_bit_id['func_preproc'] = workflow_counter
        for strat in strat_list:

            slice_timing = sub_dict.get('scan_parameters')
            # a node which checks if scan _parameters are present for each scan
            scan_params = pe.Node(util.Function(input_names=['subject',
                                                             'scan',
                                                             'subject_map',
                                                             'start_indx',
                                                             'stop_indx'],
                                               output_names=['tr',
                                                             'tpattern',
                                                             'ref_slice',
                                                             'start_indx',
                                                             'stop_indx'],
                                               function=get_scan_params),
                                 name='scan_params_%d' % num_strat)

            convert_tr = pe.Node(util.Function(input_names=['tr'],
                                               output_names=['tr'],
                                               function=get_tr),
                                 name='convert_tr_%d' % num_strat)

            # if scan parameters are available slice timing correction is
            # turned on
            if slice_timing:

                func_preproc = create_func_preproc(slice_timing_correction=True, wf_name='func_preproc_%d' % num_strat)

                # getting the scan parameters
                workflow.connect(funcFlow, 'outputspec.subject',
                                 scan_params, 'subject')
                workflow.connect(funcFlow, 'outputspec.scan',
                                 scan_params, 'scan')
                scan_params.inputs.subject_map = sub_dict
                scan_params.inputs.start_indx = c.startIdx
                scan_params.inputs.stop_indx = c.stopIdx

                # passing the slice timing correction parameters
                workflow.connect(scan_params, 'tr',
                                 func_preproc, 'scan_params.tr')
                workflow.connect(scan_params, 'ref_slice',
                                 func_preproc, 'scan_params.ref_slice')
                workflow.connect(scan_params, 'tpattern',
                                 func_preproc, 'scan_params.acquisition')

                workflow.connect(scan_params, 'start_indx',
                                 func_preproc, 'inputspec.start_idx')
                workflow.connect(scan_params, 'stop_indx',
                                 func_preproc, 'inputspec.stop_idx')

                workflow.connect(scan_params, 'tr',
                                 convert_tr, 'tr')
            else:
                func_preproc = create_func_preproc(slice_timing_correction=False, wf_name='func_preproc_%d' % num_strat)
                func_preproc.inputs.inputspec.start_idx = c.startIdx
                func_preproc.inputs.inputspec.stop_idx = c.stopIdx

                convert_tr.inputs.tr = c.TR

            node = None
            out_file = None
            try:
                node, out_file = strat.get_leaf_properties()
                workflow.connect(node, out_file, func_preproc, 'inputspec.rest')

            except:
                logConnectionError('Functional Preprocessing', num_strat, strat.get_resource_pool(), '0005')
                num_strat += 1
                continue

            if 0 in c.runFunctionalPreprocessing:
                # we are forking so create a new node
                tmp = strategy()
                tmp.resource_pool = dict(strat.resource_pool)
                tmp.leaf_node = (strat.leaf_node)
                tmp.leaf_out_file = str(strat.leaf_out_file)
                tmp.name = list(strat.name)
                strat = tmp
                new_strat_list.append(strat)

            strat.append_name(func_preproc.name)

            strat.set_leaf_properties(func_preproc, 'outputspec.preprocessed')

            # add stuff to resource pool if we need it
            if slice_timing:
                strat.update_resource_pool({'slice_timing_corrected': (func_preproc, 'outputspec.slice_time_corrected')})
            strat.update_resource_pool({'mean_functional':(func_preproc, 'outputspec.example_func')})
            strat.update_resource_pool({'functional_preprocessed_mask':(func_preproc, 'outputspec.preprocessed_mask')})
            strat.update_resource_pool({'movement_parameters':(func_preproc, 'outputspec.movement_parameters')})
            strat.update_resource_pool({'max_displacement':(func_preproc, 'outputspec.max_displacement')})
            strat.update_resource_pool({'preprocessed':(func_preproc, 'outputspec.preprocessed')})
            strat.update_resource_pool({'functional_brain_mask':(func_preproc, 'outputspec.mask')})
            strat.update_resource_pool({'motion_correct':(func_preproc, 'outputspec.motion_correct')})


            create_log_node(func_preproc, 'outputspec.preprocessed', num_strat)
            num_strat += 1

            
    strat_list += new_strat_list



    """
    Inserting Friston's 24 parameter Workflow
    In case this workflow runs , it overwrites the movement_parameters file
    So the file contains 24 parameters for motion and that gets wired to all the workflows
    that depend on. The effect should be seen when regressing out nuisance signals and motion
    is used as one of the regressors
    """
    
    new_strat_list = []
    num_strat = 0

    workflow_counter += 1
    if 1 in c.runFristonModel:
        workflow_bit_id['fristons_parameter_model'] = workflow_counter
        for strat in strat_list:

            fristons_model = fristons_twenty_four(wf_name='fristons_parameter_model_%d' % num_strat)

            try:

                node, out_file = strat.get_node_from_resource_pool('movement_parameters')
                workflow.connect(node, out_file,
                                 fristons_model, 'inputspec.movement_file')

            except:
                logConnectionError('Friston\'s Parameter Model', num_strat, strat.get_resource_pool(), '0006')
                raise

            if 0 in c.runFristonModel:
                tmp = strategy()
                tmp.resource_pool = dict(strat.resource_pool)
                tmp.leaf_node = (strat.leaf_node)
                tmp.leaf_out_file = str(strat.leaf_out_file)
                tmp.name = list(strat.name)
                strat = tmp
                new_strat_list.append(strat)
            strat.append_name(fristons_model.name)

            strat.update_resource_pool({'movement_parameters':(fristons_model, 'outputspec.movement_file')})

    
            create_log_node(fristons_model, 'outputspec.movement_file', num_strat)
            
            num_strat += 1
            
    strat_list += new_strat_list



    """
    Func -> T1 Registration (Initial Linear reg)
    """

    # Depending on configuration, either passes output matrix to Func -> Template ApplyWarp,
    # or feeds into linear reg of BBReg operation (if BBReg is enabled)

    new_strat_list = []
    num_strat = 0
    workflow_counter += 1
    
    if 1 in c.runRegisterFuncToAnat:
        workflow_bit_id['func_to_anat'] = workflow_counter
        for strat in strat_list:
            func_to_anat = create_register_func_to_anat('func_to_anat_FLIRT_%d' % num_strat)
       
            # Input registration parameters
            func_to_anat.inputs.inputspec.interp = 'trilinear'


            try:
                def pick_wm(seg_prob_list):
                    seg_prob_list.sort()
                    return seg_prob_list[-1]

                # Input functional image (func.nii.gz)
                node, out_file = strat.get_node_from_resource_pool('mean_functional')
                workflow.connect(node, out_file,
                                 func_to_anat, 'inputspec.func')

                # Input skull-stripped anatomical (anat.nii.gz)
                node, out_file = strat.get_node_from_resource_pool('anatomical_brain')
                workflow.connect(node, out_file,
                                 func_to_anat, 'inputspec.anat')

   

            except:               
                logConnectionError('Register Functional to Anatomical (pre BBReg)', num_strat, strat.get_resource_pool(), '0007')
                raise

            if 0 in c.runRegisterFuncToAnat:
                tmp = strategy()
                tmp.resource_pool = dict(strat.resource_pool)
                tmp.leaf_node = (strat.leaf_node)
                tmp.out_file = str(strat.leaf_out_file)
                tmp.name = list(strat.name)
                strat = tmp
                new_strat_list.append(strat)

            strat.append_name(func_to_anat.name)
            # strat.set_leaf_properties(func_mni_warp, 'out_file')

            strat.update_resource_pool({'mean_functional_in_anat':(func_to_anat, 'outputspec.anat_func_nobbreg'),
                                        'functional_to_anat_linear_xfm':(func_to_anat, 'outputspec.func_to_anat_linear_xfm_nobbreg')})

            # Outputs:
            # functional_to_anat_linear_xfm = func-t1.mat, linear, sent to 'premat' of post-FNIRT applywarp,
            #                                 or to the input of the post-ANTS c3d_affine_tool
            
            #create_log_node(func_to_anat, 'outputspec.mni_func', num_strat)
            num_strat += 1

    strat_list += new_strat_list
<<<<<<< HEAD
    """

    """
    Func -> T1 Registration (Initial Linear reg)
    """

    # Depending on configuration, either passes output matrix to Func -> Template ApplyWarp,
    # or feeds into linear reg of BBReg operation (if BBReg is enabled)

    new_strat_list = []
    num_strat = 0
    workflow_counter += 1
    
    if 1 in c.runRegisterFuncToAnat:
        workflow_bit_id['func_to_anat'] = workflow_counter
        for strat in strat_list:
            func_to_anat = create_register_func_to_anat('func_to_anat_FLIRT_%d' % num_strat)
       
            # Input registration parameters
            func_to_anat.inputs.inputspec.interp = 'trilinear'


            try:
                def pick_wm(seg_prob_list):
                    seg_prob_list.sort()
                    return seg_prob_list[-1]

                # Input functional image (func.nii.gz)
                node, out_file = strat.get_node_from_resource_pool('mean_functional')
                workflow.connect(node, out_file,
                                 func_to_anat, 'inputspec.func')

                # Input skull-stripped anatomical (anat.nii.gz)
                node, out_file = strat.get_node_from_resource_pool('anatomical_brain')
                workflow.connect(node, out_file,
                                 func_to_anat, 'inputspec.anat')

   

            except:
                print 'Invalid Connection: Register Functional to Anatomical (pre BBReg):', num_strat, ' resource_pool: ', strat.get_resource_pool()
                raise

            if 0 in c.runRegisterFuncToAnat:
                tmp = strategy()
                tmp.resource_pool = dict(strat.resource_pool)
                tmp.leaf_node = (strat.leaf_node)
                tmp.out_file = str(strat.leaf_out_file)
                tmp.name = list(strat.name)
                strat = tmp
                new_strat_list.append(strat)

            strat.append_name(func_to_anat.name)
            # strat.set_leaf_properties(func_mni_warp, 'out_file')

            strat.update_resource_pool({'mean_functional_in_anat':(func_to_anat, 'outputspec.anat_func_nobbreg'),
                                        #'anatomical_wm_edge':(func_to_anat, 'outputspec.anat_wm_edge'),
                                        'functional_to_anat_linear_xfm':(func_to_anat, 'outputspec.func_to_anat_linear_xfm_nobbreg')})
                                        #'functional_to_mni_linear_xfm':(func_to_anat, 'outputspec.func_to_anat_linear_xfm'),
                                        #'mni_to_functional_linear_xfm':(func_to_anat, 'outputspec.mni_to_func_linear_xfm')})

            # Outputs:
            # functional_to_anat_linear_xfm = func-t1.mat, linear, sent to 'premat' of post-FNIRT applywarp,
            #                                 or to the input of the post-ANTS c3d_affine_tool
            
            #create_log_node(func_to_anat, 'outputspec.mni_func', num_strat)
            num_strat += 1

    strat_list += new_strat_list




    """
    Func -> T1 Registration (BBREG)
    """

    # Outputs 'functional_to_anat_linear_xfm', a matrix file of the functional-to-anatomical
    # registration warp to be applied LATER in func_mni_warp, which accepts it as input 'premat'

    new_strat_list = []
    num_strat = 0
    workflow_counter += 1
    
    if 1 in c.runBBReg:
        workflow_bit_id['func_to_anat_bbreg'] = workflow_counter
        for strat in strat_list:
            func_to_anat_bbreg = create_bbregister_func_to_anat('func_to_anat_bbreg_%d' % num_strat)
       
            # Input registration parameters
            func_to_anat_bbreg.inputs.inputspec.bbr_schedule = c.boundaryBasedRegistrationSchedule

            try:
                def pick_wm(seg_prob_list):
                    seg_prob_list.sort()
                    return seg_prob_list[-1]
=======
>>>>>>> 69d6420a

                # Input functional image (func.nii.gz)
                node, out_file = strat.get_node_from_resource_pool('mean_functional')
                workflow.connect(node, out_file,
                                 func_to_anat_bbreg, 'inputspec.func')

                # Input segmentation probability maps for white matter segmentation
                node, out_file = strat.get_node_from_resource_pool('seg_probability_maps')
                workflow.connect(node, (out_file, pick_wm),
                                 func_to_anat_bbreg, 'inputspec.anat_wm_segmentation')

                # Input anatomical whole-head image (reoriented)
                node, out_file = strat.get_node_from_resource_pool('anatomical_reorient')
                workflow.connect(node, out_file,
                                 func_to_anat_bbreg, 'inputspec.anat_skull')

                node, out_file = strat.get_node_from_resource_pool('functional_to_anat_linear_xfm')
                workflow.connect(node, out_file,
                                 func_to_anat_bbreg, 'inputspec.linear_reg_matrix')
   

            except:
                print 'Invalid Connection: Register Functional to Anatomical (BBReg):', num_strat, ' resource_pool: ', strat.get_resource_pool()
                raise

            if 0 in c.runBBReg:
                tmp = strategy()
                tmp.resource_pool = dict(strat.resource_pool)
                tmp.leaf_node = (strat.leaf_node)
                tmp.out_file = str(strat.leaf_out_file)
                tmp.name = list(strat.name)
                strat = tmp
                new_strat_list.append(strat)

            strat.append_name(func_to_anat.name)
            # strat.set_leaf_properties(func_mni_warp, 'out_file')

            strat.update_resource_pool({#'mean_functional_in_mni':(copy_tr, 'out_file'),
                                        'mean_functional_in_anat':(func_to_anat_bbreg, 'outputspec.anat_func'),
                                        #'anatomical_wm_edge':(func_to_anat, 'outputspec.anat_wm_edge'),
                                        'functional_to_anat_linear_xfm':(func_to_anat_bbreg, 'outputspec.func_to_anat_linear_xfm')})
                                        #'functional_to_mni_linear_xfm':(func_to_anat, 'outputspec.func_to_anat_linear_xfm'),
                                        #'mni_to_functional_linear_xfm':(func_to_anat, 'outputspec.mni_to_func_linear_xfm')})

            # Outputs:
            # functional_to_anat_linear_xfm = func-t1.mat, linear, sent to 'premat' of post-FNIRT applywarp,
            #                                 or to the input of the post-ANTS c3d_affine_tool
            
            #create_log_node(func_to_anat, 'outputspec.mni_func', num_strat)
            num_strat += 1

    strat_list += new_strat_list


    """
    Func -> T1 Registration (BBREG)
    """
    """
    # Outputs 'functional_to_anat_linear_xfm', a matrix file of the functional-to-anatomical
    # registration warp to be applied LATER in func_mni_warp, which accepts it as input 'premat'

    new_strat_list = []
    num_strat = 0
    workflow_counter += 1
    
    if 1 in c.runBBReg:
        workflow_bit_id['func_to_anat_bbreg'] = workflow_counter
        for strat in strat_list:
            func_to_anat_bbreg = create_bbregister_func_to_anat('func_to_anat_bbreg_%d' % num_strat)
       
            # Input registration parameters
            func_to_anat_bbreg.inputs.inputspec.bbr_schedule = c.boundaryBasedRegistrationSchedule

            try:
                def pick_wm(seg_prob_list):
                    seg_prob_list.sort()
                    return seg_prob_list[-1]

                # Input functional image (func.nii.gz)
                node, out_file = strat.get_node_from_resource_pool('mean_functional')
                workflow.connect(node, out_file,
                                 func_to_anat_bbreg, 'inputspec.func')

                # Input segmentation probability maps for white matter segmentation
                node, out_file = strat.get_node_from_resource_pool('seg_probability_maps')
                workflow.connect(node, (out_file, pick_wm),
                                 func_to_anat_bbreg, 'inputspec.anat_wm_segmentation')

                # Input anatomical whole-head image (reoriented)
                node, out_file = strat.get_node_from_resource_pool('anatomical_reorient')
                workflow.connect(node, out_file,
                                 func_to_anat_bbreg, 'inputspec.anat_skull')

                node, out_file = strat.get_node_from_resource_pool('functional_to_anat_linear_xfm')
                workflow.connect(node, out_file,
                                 func_to_anat_bbreg, 'inputspec.linear_reg_matrix')
   

            except:
                logConnectionError('Register Functional to Anatomical (BBReg)', num_strat, strat.get_resource_pool(), '0008')
                raise


            if 0 in c.runBBReg:
                tmp = strategy()
                tmp.resource_pool = dict(strat.resource_pool)
                tmp.leaf_node = (strat.leaf_node)
                tmp.out_file = str(strat.leaf_out_file)
                
                # This line is needed here for some reason, otherwise the connection
                # between func_preproc and nuisance will break - even though this
                # workflow has nothing to do with it - but excluding this line
                # below removes the leaf node from the new forked strat
                tmp.leaf_out_file = str(strat.leaf_out_file)
                
                tmp.name = list(strat.name)
                strat = tmp
                new_strat_list.append(strat)
               

            strat.append_name(func_to_anat_bbreg.name)
            # strat.set_leaf_properties(func_mni_warp, 'out_file')

            strat.update_resource_pool({'mean_functional_in_anat':(func_to_anat_bbreg, 'outputspec.anat_func'),
                                        'functional_to_anat_linear_xfm':(func_to_anat_bbreg, 'outputspec.func_to_anat_linear_xfm')})

            # Outputs:
            # functional_to_anat_linear_xfm = func-t1.mat, linear, sent to 'premat' of post-FNIRT applywarp,
            #                                 or to the input of the post-ANTS c3d_affine_tool
            
            #create_log_node(func_to_anat, 'outputspec.mni_func', num_strat)
            num_strat += 1

    strat_list += new_strat_list
<<<<<<< HEAD
    """
=======
     
>>>>>>> 69d6420a


    """
    Inserting Generate Motion Statistics Workflow
    """
    new_strat_list = []
    num_strat = 0

    workflow_counter += 1
    if 1 in c.runGenerateMotionStatistics:
        workflow_bit_id['gen_motion_stats'] = workflow_counter
        for strat in strat_list:

            gen_motion_stats = motion_power_statistics('gen_motion_stats_%d' % num_strat)
            gen_motion_stats.inputs.scrubbing_input.threshold = c.scrubbingThreshold
            gen_motion_stats.inputs.scrubbing_input.remove_frames_before = c.numRemovePrecedingFrames
            gen_motion_stats.inputs.scrubbing_input.remove_frames_after = c.numRemoveSubsequentFrames
            gen_motion_stats.get_node('scrubbing_input').iterables = ('threshold', c.scrubbingThreshold)

            try:
                # #**special case where the workflow is not getting outputs from resource pool
                # but is connected to functional datasource
                workflow.connect(funcFlow, 'outputspec.subject',
                             gen_motion_stats, 'inputspec.subject_id')

                workflow.connect(funcFlow, 'outputspec.scan',
                             gen_motion_stats, 'inputspec.scan_id')

                node, out_file = strat.get_node_from_resource_pool('motion_correct')
                workflow.connect(node, out_file,
                                 gen_motion_stats, 'inputspec.motion_correct')

                node, out_file = strat.get_node_from_resource_pool('movement_parameters')
                workflow.connect(node, out_file,
                                 gen_motion_stats, 'inputspec.movement_parameters')

                node, out_file = strat.get_node_from_resource_pool('max_displacement')
                workflow.connect(node, out_file,
                                 gen_motion_stats, 'inputspec.max_displacement')

                node, out_file = strat.get_node_from_resource_pool('functional_brain_mask')
                workflow.connect(node, out_file,
                                 gen_motion_stats, 'inputspec.mask')

            except:
                logConnectionError('Generate Motion Statistics', num_strat, strat.get_resource_pool(), '0009')
                raise

            if 0 in c.runGenerateMotionStatistics:
                tmp = strategy()
                tmp.resource_pool = dict(strat.resource_pool)
                tmp.leaf_node = (strat.leaf_node)
                tmp.leaf_out_file = str(strat.leaf_out_file)
                tmp.name = list(strat.name)
                strat = tmp
                new_strat_list.append(strat)

            strat.append_name(gen_motion_stats.name)

            strat.update_resource_pool({'frame_wise_displacement':(gen_motion_stats, 'outputspec.FD_1D'),
                                        'scrubbing_frames_excluded':(gen_motion_stats, 'outputspec.frames_ex_1D'),
                                        'scrubbing_frames_included':(gen_motion_stats, 'outputspec.frames_in_1D'),
                                        'power_params':(gen_motion_stats, 'outputspec.power_params'),
                                        'motion_params':(gen_motion_stats, 'outputspec.motion_params')})
            
            create_log_node(gen_motion_stats, 'outputspec.motion_params', num_strat)
            num_strat += 1

    strat_list += new_strat_list



    """
    Inserting Nuisance Workflow
    """
    
    new_strat_list = []
    num_strat = 0

    workflow_counter += 1
    if 1 in c.runNuisance:
        workflow_bit_id['nuisance'] = workflow_counter
        for strat in strat_list:
<<<<<<< HEAD

            if 'FSL' in c.regOption:
                nuisance = create_nuisance(False, 'nuisance_%d' % num_strat)
            elif 'ANTS' in c.regOption:
=======
            
            nodes = getNodeList(strat)
            
            if 'anat_mni_fnirt_register' in nodes:
                nuisance = create_nuisance(False, 'nuisance_%d' % num_strat)
            else:
>>>>>>> 69d6420a
                nuisance = create_nuisance(True, 'nuisance_%d' % num_strat)


            nuisance.get_node('residuals').iterables = ([('selector', c.Corrections),
                                                         ('compcor_ncomponents', c.nComponents)])

            nuisance.inputs.inputspec.harvard_oxford_mask = c.harvardOxfordMask

            try:
                node, out_file = strat.get_leaf_properties()
                workflow.connect(node, out_file,
                                 nuisance, 'inputspec.subject')

                node, out_file = strat.get_node_from_resource_pool('anatomical_gm_mask')
                workflow.connect(node, out_file,
                                 nuisance, 'inputspec.gm_mask')

                node, out_file = strat.get_node_from_resource_pool('anatomical_wm_mask')
                workflow.connect(node, out_file,
                                 nuisance, 'inputspec.wm_mask')

                node, out_file = strat.get_node_from_resource_pool('anatomical_csf_mask')
                workflow.connect(node, out_file,
                                 nuisance, 'inputspec.csf_mask')

                node, out_file = strat.get_node_from_resource_pool('movement_parameters')
                workflow.connect(node, out_file,
                                 nuisance, 'inputspec.motion_components')

                node, out_file = strat.get_node_from_resource_pool('functional_to_anat_linear_xfm')
                workflow.connect(node, out_file,
                                 nuisance, 'inputspec.func_to_anat_linear_xfm')
<<<<<<< HEAD

                if 'FSL' in c.regOption:
                    node, out_file = strat.get_node_from_resource_pool('mni_to_anatomical_linear_xfm')
                    workflow.connect(node, out_file,
                                     nuisance, 'inputspec.mni_to_anat_linear_xfm')
                elif 'ANTS' in c.regOption:
=======
                
                if 'anat_mni_fnirt_register' in nodes:
                    node, out_file = strat.get_node_from_resource_pool('mni_to_anatomical_linear_xfm')
                    workflow.connect(node, out_file,
                                     nuisance, 'inputspec.mni_to_anat_linear_xfm')
                else:
>>>>>>> 69d6420a
                    node, out_file = strat.get_node_from_resource_pool('ants_affine_xfm')
                    workflow.connect(node, out_file,
                                     nuisance, 'inputspec.mni_to_anat_linear_xfm')


            except:
                logConnectionError('Nuisance', num_strat, strat.get_resource_pool(), '0010')
                raise


            if 0 in c.runNuisance:
                tmp = strategy()
                tmp.resource_pool = dict(strat.resource_pool)
                tmp.leaf_node = (strat.leaf_node)
                tmp.leaf_out_file = str(strat.leaf_out_file)
                tmp.name = list(strat.name)
                strat = tmp
                new_strat_list.append(strat)


            strat.append_name(nuisance.name)

            strat.set_leaf_properties(nuisance, 'outputspec.subject')

            strat.update_resource_pool({'functional_nuisance_residuals':(nuisance, 'outputspec.subject')})

            create_log_node(nuisance, 'outputspec.subject', num_strat)
            
            num_strat += 1

    strat_list += new_strat_list



    """
    Inserting Median Angle Correction Workflow
    """
    
    new_strat_list = []
    num_strat = 0

    workflow_counter += 1
    if 1 in c.runMedianAngleCorrection:
        workflow_bit_id['median_angle_corr'] = workflow_counter
        for strat in strat_list:
            median_angle_corr = create_median_angle_correction('median_angle_corr_%d' % num_strat)

            median_angle_corr.get_node('median_angle_correct').iterables = ('target_angle_deg', c.targetAngleDeg)
            try:
                node, out_file = strat.get_leaf_properties()
                workflow.connect(node, out_file,
                                 median_angle_corr, 'inputspec.subject')
            except:
                logConnectionError('Median Angle Correction', num_strat, strat.get_resource_pool(), '0011')
                raise

            if 0 in c.runMedianAngleCorrection:
                tmp = strategy()
                tmp.resource_pool = dict(strat.resource_pool)
                tmp.leaf_node = (strat.leaf_node)
                tmp.leaf_out_file = str(strat.leaf_out_file)
                tmp.name = list(strat.name)
                strat = tmp
                new_strat_list.append(strat)

            strat.append_name(median_angle_corr.name)

            strat.set_leaf_properties(median_angle_corr, 'outputspec.subject')

            strat.update_resource_pool({'functional_median_angle_corrected':(median_angle_corr, 'outputspec.subject')})
            
            create_log_node(median_angle_corr, 'outputspec.subject', num_strat)

            num_strat += 1

    strat_list += new_strat_list



    """
    Inserting ALFF/fALFF
    Workflow
    """
    
    new_strat_list = []
    num_strat = 0

    if 1 in c.runALFF:
        for strat in strat_list:
            alff = create_alff('alff_falff_%d' % num_strat)
            alff.inputs.hp_input.hp = c.highPassFreqALFF
            alff.inputs.lp_input.lp = c.lowPassFreqALFF
            alff.get_node('hp_input').iterables = ('hp',
                                                        c.highPassFreqALFF)
            alff.get_node('lp_input').iterables = ('lp',
                                                        c.lowPassFreqALFF)


            try:
                node, out_file = strat.get_leaf_properties()
                workflow.connect(node, out_file,
                                 alff, 'inputspec.rest_res')
                node, out_file = strat.get_node_from_resource_pool('functional_brain_mask')
                workflow.connect(node, out_file,
                                 alff, 'inputspec.rest_mask')

            except:
                logConnectionError('ALFF', num_strat, strat.get_resource_pool(), '0012')
                raise
            strat.append_name(alff.name)
            strat.update_resource_pool({'alff_img':(alff, 'outputspec.alff_img')})
            strat.update_resource_pool({'falff_img':(alff, 'outputspec.falff_img')})
            strat.update_resource_pool({'alff_Z_img':(alff, 'outputspec.alff_Z_img')})
            strat.update_resource_pool({'falff_Z_img':(alff, 'outputspec.falff_Z_img')})
            
            create_log_node(alff, 'outputspec.falff_img', num_strat)

            num_strat += 1
    strat_list += new_strat_list



    """
    Inserting Frequency Filtering Node
    """
    
    new_strat_list = []
    num_strat = 0

    workflow_counter += 1
    if 1 in c.runFrequencyFiltering:
        workflow_bit_id['frequency_filter'] = workflow_counter
        for strat in strat_list:
            frequency_filter = pe.Node(util.Function(input_names=['realigned_file',
                                                                  'bandpass_freqs',
                                                                  'sample_period'],
                                                     output_names=['bandpassed_file'],
                                                     function=bandpass_voxels),
                                       name='frequency_filter_%d' % num_strat)

            frequency_filter.iterables = ('bandpass_freqs', c.nuisanceBandpassFreq)
            try:
                node, out_file = strat.get_leaf_properties()
                workflow.connect(node, out_file,
                                 frequency_filter, 'realigned_file')

            except:
                logConnectionError('Frequency Filtering', num_strat, strat.get_resource_pool(), '0013')
                raise

            if 0 in c.runFrequencyFiltering:
                tmp = strategy()
                tmp.resource_pool = dict(strat.resource_pool)
                tmp.leaf_node = (strat.leaf_node)
                tmp.leaf_out_file = str(strat.leaf_out_file)
                tmp.name = list(strat.name)
                strat = tmp
                new_strat_list.append(strat)

            strat.append_name(frequency_filter.name)

            strat.set_leaf_properties(frequency_filter, 'bandpassed_file')

            strat.update_resource_pool({'functional_freq_filtered':(frequency_filter, 'bandpassed_file')})

            create_log_node(frequency_filter, 'bandpassed_file', num_strat)
            
            num_strat += 1

    strat_list += new_strat_list



    """
    Inserting Scrubbing Workflow
    """
    
    new_strat_list = []
    num_strat = 0

    workflow_counter += 1

<<<<<<< HEAD
    ###
    if c.runScrubbing == 10:
        c.runScrubbing = [1, 0]
=======
>>>>>>> 69d6420a

    if 1 in c.runScrubbing:
        workflow_bit_id['scrubbing'] = workflow_counter
        for strat in strat_list:

            scrubbing = create_scrubbing_preproc('scrubbing_%d' % num_strat)

            try:

                node, out_file = strat.get_leaf_properties()
                workflow.connect(node, out_file,
                                 scrubbing, 'inputspec.preprocessed')

                node, out_file = strat.get_node_from_resource_pool('scrubbing_frames_included')
                workflow.connect(node, out_file,
                                 scrubbing, 'inputspec.frames_in_1D')

                node, out_file = strat.get_node_from_resource_pool('movement_parameters')
                workflow.connect(node, out_file,
                                 scrubbing, 'inputspec.movement_parameters')

            except:
                logConnectionError('Scrubbing Workflow', num_strat, strat.get_resource_pool(), '0014')
                raise

            if 0 in c.runScrubbing:
                tmp = strategy()
                tmp.resource_pool = dict(strat.resource_pool)
                tmp.leaf_node = (strat.leaf_node)
                tmp.leaf_out_file = str(strat.leaf_out_file)
                tmp.name = list(strat.name)
                strat = tmp
                new_strat_list.append(strat)

            strat.append_name(scrubbing.name)

            strat.set_leaf_properties(scrubbing, 'outputspec.preprocessed')

            strat.update_resource_pool({'scrubbing_movement_parameters' : (scrubbing, 'outputspec.scrubbed_movement_parameters'),
                                        'scrubbed_preprocessed': (scrubbing, 'outputspec.preprocessed')})
            
            create_log_node(scrubbing, 'outputspec.preprocessed', num_strat)

            num_strat += 1

    strat_list += new_strat_list



    """
    Func -> Template, uses ApplyWarp (FSL) or Merge + WarpImageMultiTransform (ANTS) to apply
    also includes mean functional warp
    """
    
    new_strat_list = []
    num_strat = 0
    if 1 in c.runRegisterFuncToMNI:

        for strat in strat_list:
<<<<<<< HEAD

            # Run FSL ApplyWarp
            if 'FSL' in c.regOption:
=======
            
            nodes = getNodeList(strat)
            
            # Run FSL ApplyWarp
            if 'anat_mni_fnirt_register' in nodes:
>>>>>>> 69d6420a

                func_mni_warp = pe.Node(interface=fsl.ApplyWarp(),
                                        name='func_mni_fsl_warp_%d' % num_strat)
                func_mni_warp.inputs.ref_file = c.standardResolutionBrain
    
                functional_brain_mask_to_standard = pe.Node(interface=fsl.ApplyWarp(),
                                                            name='func_mni_fsl_warp_mask_%d' % num_strat)
                functional_brain_mask_to_standard.inputs.interp = 'nn'
                functional_brain_mask_to_standard.inputs.ref_file = c.standard

                mean_functional_warp = pe.Node(interface=fsl.ApplyWarp(), name='mean_func_fsl_warp_%d' % num_strat)
                mean_functional_warp.inputs.ref_file = c.standardResolutionBrain
    
                try:
                    node, out_file = strat.get_node_from_resource_pool('anatomical_to_mni_nonlinear_xfm')
                    workflow.connect(node, out_file,
                                     func_mni_warp, 'field_file')

                    node, out_file = strat.get_node_from_resource_pool('functional_to_anat_linear_xfm')
                    workflow.connect(node, out_file,
                                     func_mni_warp, 'premat')
  
                    node, out_file = strat.get_leaf_properties()
                    workflow.connect(node, out_file,
                                     func_mni_warp, 'in_file')
    

                    node, out_file = strat.get_node_from_resource_pool('anatomical_to_mni_nonlinear_xfm')
                    workflow.connect(node, out_file,
                                     functional_brain_mask_to_standard, 'field_file')
                    workflow.connect(node, out_file,
                                     mean_functional_warp, 'field_file')

                    node, out_file = strat.get_node_from_resource_pool('functional_to_anat_linear_xfm')
                    workflow.connect(node, out_file,
                                     functional_brain_mask_to_standard, 'premat') 
                    workflow.connect(node, out_file,
                                     mean_functional_warp, 'premat') 

                    node, out_file = strat.get_node_from_resource_pool('functional_brain_mask')
                    workflow.connect(node, out_file,
                                     functional_brain_mask_to_standard, 'in_file')

                    node, out_file = strat.get_node_from_resource_pool('mean_functional')
                    workflow.connect(node, out_file, mean_functional_warp, 'in_file')

                    

                except:
                    logConnectionError('Functional Timeseries Registration to MNI space (FSL)', num_strat, strat.get_resource_pool(), '0015')
                    raise
    
                strat.update_resource_pool({'functional_mni':(func_mni_warp, 'out_file'),
                                            'functional_brain_mask_to_standard':(functional_brain_mask_to_standard, 'out_file'),
                                            'mean_functional_in_mni':(mean_functional_warp, 'out_file')})
                strat.append_name(func_mni_warp.name)
                create_log_node(func_mni_warp, 'out_file', num_strat)
            
                num_strat += 1
                
                
        strat_list += new_strat_list  
            
        for strat in strat_list:
            
            nodes = getNodeList(strat)
            
            # Run ANTS apply (WarpImageMultiTransform) instead       
            if ('ANTS' in c.regOption) and ('func_mni_fsl_warp' not in nodes):

                # THIS SHOULD ALL BE COMBINED INTO ITS OWN WORKFLOW IN REGISTRATION.PY

                # converts FSL-format .mat affine xfm into ANTS-format .txt
                # .mat affine comes from Func->Anat registration
                fsl_reg_2_itk = pe.Node(c3.C3dAffineTool(), name='fsl_reg_2_itk_%d' % num_strat)
                fsl_reg_2_itk.inputs.itk_transform = True
                fsl_reg_2_itk.inputs.fsl2ras = True

<<<<<<< HEAD
            # Run ANTS apply (WarpImageMultiTransform) instead
            elif 'ANTS' in c.regOption:
=======
                # converts FSL-format .mat affine xfm into ANTS-format .txt
                # .mat affine comes from Func->Anat registration
                fsl_reg_2_itk_mask = pe.Node(c3.C3dAffineTool(), name='fsl_reg_2_itk_mask_%d' % num_strat)
                fsl_reg_2_itk_mask.inputs.itk_transform = True
                fsl_reg_2_itk_mask.inputs.fsl2ras = True

                # converts FSL-format .mat affine xfm into ANTS-format .txt
                # .mat affine comes from Func->Anat registration
                fsl_reg_2_itk_mean = pe.Node(c3.C3dAffineTool(), name='fsl_reg_2_itk_mean_%d' % num_strat)
                fsl_reg_2_itk_mean.inputs.itk_transform = True
                fsl_reg_2_itk_mean.inputs.fsl2ras = True

>>>>>>> 69d6420a


                # converts FSL-format .mat affine xfm into ANTS-format .txt
                # .mat affine comes from Func->Anat registration
                fsl_reg_2_itk = pe.Node(c3.C3dAffineTool(), name='fsl_reg_2_itk_%d' % num_strat)
                fsl_reg_2_itk.inputs.itk_transform = True
                fsl_reg_2_itk.inputs.fsl2ras = True

                # converts FSL-format .mat affine xfm into ANTS-format .txt
                # .mat affine comes from Func->Anat registration
                fsl_reg_2_itk_mask = pe.Node(c3.C3dAffineTool(), name='fsl_reg_2_itk_mask_%d' % num_strat)
                fsl_reg_2_itk_mask.inputs.itk_transform = True
                fsl_reg_2_itk_mask.inputs.fsl2ras = True

                # converts FSL-format .mat affine xfm into ANTS-format .txt
                # .mat affine comes from Func->Anat registration
                fsl_reg_2_itk_mean = pe.Node(c3.C3dAffineTool(), name='fsl_reg_2_itk_mean_%d' % num_strat)
                fsl_reg_2_itk_mean.inputs.itk_transform = True
                fsl_reg_2_itk_mean.inputs.fsl2ras = True



                #collects series of transformations to be applied to the moving images
                collect_transforms = pe.Node(util.Merge(3), name='collect_transforms_%d' % num_strat)

                #performs series of transformations on moving images
                warp_images = pe.Node(ants.WarpTimeSeriesImageMultiTransform(), name='func_mni_ants_warp_images_%d' % num_strat)
                warp_images.inputs.reference_image = c.standardResolutionBrain
                warp_images.inputs.dimension = 4
 

                #collects series of transformations to be applied to the moving images
                collect_transforms_mask = pe.Node(util.Merge(3), name='collect_transforms_mask_%d' % num_strat)

                #performs series of transformations on moving images
                warp_images_mask = pe.Node(ants.WarpImageMultiTransform(), name='func_mni_ants_warp_images_mask_%d' % num_strat)
                warp_images_mask.inputs.reference_image = c.standard
                warp_images_mask.inputs.use_nearest = True
                warp_images_mask.inputs.dimension = 3
                
                
                #collects series of transformations to be applied to the moving images
                collect_transforms_mean = pe.Node(util.Merge(3), name='collect_transforms_mean_%d' % num_strat)

                # mean functional warp
                mean_functional_ants_warp = pe.Node(ants.WarpImageMultiTransform(), name='mean_func_ants_warp_%d' % num_strat)
                mean_functional_ants_warp.inputs.reference_image = c.standardResolutionBrain
                mean_functional_ants_warp.inputs.dimension = 3

    
                try:

                    # FUNCTIONAL

                    # convert the .mat from linear Func->Anat to ANTS format
                    node, out_file = strat.get_node_from_resource_pool('functional_to_anat_linear_xfm')
                    workflow.connect(node, out_file, fsl_reg_2_itk, 'transform_file')

                    node, out_file = strat.get_node_from_resource_pool('anatomical_brain')
                    workflow.connect(node, out_file, fsl_reg_2_itk, 'reference_file')

                    node, out_file = strat.get_node_from_resource_pool('mean_functional')
                    workflow.connect(node, out_file, fsl_reg_2_itk, 'source_file')


                    # Premat from Func->Anat linear reg and bbreg (if bbreg is enabled)
                    workflow.connect(fsl_reg_2_itk, 'itk_transform', collect_transforms, 'in3')
    
                    # Field file from anatomical nonlinear registration
                    node, out_file = strat.get_node_from_resource_pool('anatomical_to_mni_nonlinear_xfm')
                    workflow.connect(node, out_file, collect_transforms, 'in1')

                    # affine transformation from anatomical registration
                    node, out_file = strat.get_node_from_resource_pool('ants_affine_xfm')
                    workflow.connect(node, out_file, collect_transforms, 'in2')

                    node, out_file = strat.get_leaf_properties()
                    workflow.connect(node, out_file, warp_images, 'input_image')

                    workflow.connect(collect_transforms, 'out', warp_images, 'transformation_series')



                    # FUNCTIONAL MASK

                    # convert the .mat from linear Func->Anat to ANTS format
                    node, out_file = strat.get_node_from_resource_pool('functional_to_anat_linear_xfm')
                    workflow.connect(node, out_file, fsl_reg_2_itk_mask, 'transform_file')

                    node, out_file = strat.get_node_from_resource_pool('anatomical_brain')
                    workflow.connect(node, out_file, fsl_reg_2_itk_mask, 'reference_file')

                    node, out_file = strat.get_node_from_resource_pool('functional_brain_mask')
                    workflow.connect(node, out_file, fsl_reg_2_itk_mask, 'source_file')


                    # Premat from Func->Anat linear reg and bbreg (if bbreg is enabled)
                    workflow.connect(fsl_reg_2_itk_mask, 'itk_transform', collect_transforms_mask, 'in3')
    
                    # Field file from anatomical nonlinear registration
                    node, out_file = strat.get_node_from_resource_pool('anatomical_to_mni_nonlinear_xfm')
                    workflow.connect(node, out_file, collect_transforms_mask, 'in1')

                    # affine transformation from anatomical registration
                    node, out_file = strat.get_node_from_resource_pool('ants_affine_xfm')
                    workflow.connect(node, out_file, collect_transforms_mask, 'in2')

                    node, out_file = strat.get_node_from_resource_pool('functional_brain_mask')
                    workflow.connect(node, out_file, warp_images_mask, 'input_image')

                    workflow.connect(collect_transforms_mask, 'out', warp_images_mask, 'transformation_series')
                    
                    
                    
                    # MEAN FUNCTIONAL

                    # convert the .mat from linear Func->Anat to ANTS format
                    node, out_file = strat.get_node_from_resource_pool('functional_to_anat_linear_xfm')
                    workflow.connect(node, out_file, fsl_reg_2_itk_mean, 'transform_file')

                    node, out_file = strat.get_node_from_resource_pool('anatomical_brain')
                    workflow.connect(node, out_file, fsl_reg_2_itk_mean, 'reference_file')

                    node, out_file = strat.get_node_from_resource_pool('mean_functional')
                    workflow.connect(node, out_file, fsl_reg_2_itk_mean, 'source_file')


                    # Premat from Func->Anat linear reg and bbreg (if bbreg is enabled)
                    workflow.connect(fsl_reg_2_itk_mean, 'itk_transform', collect_transforms_mean, 'in3')
    
                    # Field file from anatomical nonlinear registration
                    node, out_file = strat.get_node_from_resource_pool('anatomical_to_mni_nonlinear_xfm')
                    workflow.connect(node, out_file, collect_transforms_mean, 'in1')

                    # affine transformation from anatomical registration
                    node, out_file = strat.get_node_from_resource_pool('ants_affine_xfm')
                    workflow.connect(node, out_file, collect_transforms_mean, 'in2')

                    node, out_file = strat.get_node_from_resource_pool('mean_functional')
                    workflow.connect(node, out_file, mean_functional_ants_warp, 'input_image')

                    workflow.connect(collect_transforms_mean, 'out', mean_functional_ants_warp, 'transformation_series')



    

                except:
                    logConnectionError('Functional Timeseries Registration to MNI space (ANTS)', num_strat, strat.get_resource_pool(), '0016')
                    raise
    
                strat.update_resource_pool({'functional_mni':(warp_images, 'output_image'),
                                            'functional_brain_mask_to_standard':(warp_images_mask, 'output_image'),
                                            'mean_functional_in_mni':(mean_functional_ants_warp, 'output_image')})

                strat.append_name(warp_images.name)
                create_log_node(warp_images, 'output_image', num_strat)
            
                num_strat += 1



    strat_list += new_strat_list
    


    """
    Inserting VMHC
    Workflow
    """
    
    new_strat_list = []
    num_strat = 0

    if 1 in c.runVMHC:
        
        if not os.path.exists(c.brainSymmetric):
            logger.info("\n\n" + ("ERROR: Missing file - %s" % c.brainSymmetric) + "\n\n" + \
                        "Error name: cpac_pipeline_0017" + "\n\n")
            raise Exception
        
        if not os.path.exists(c.symmStandard):
            logger.info("\n\n" + ("ERROR: Missing file - %s" % c.symmStandard) + "\n\n" + \
                        "Error name: cpac_pipeline_0018" + "\n\n")
            raise Exception
            
        
        for strat in strat_list:
            
            nodes = getNodeList(strat)
            
            if 'func_mni_fsl_warp' in nodes:
                preproc = create_vmhc(False)
            else:
                preproc = create_vmhc(True)

<<<<<<< HEAD
            if 'FSL' in c.regOption:
                preproc = create_vmhc(False)
            elif 'ANTS' in c.regOption:
                preproc = create_vmhc(True)

=======
>>>>>>> 69d6420a
            preproc.inputs.inputspec.brain_symmetric = \
                                            c.brainSymmetric
            preproc.inputs.inputspec.symm_standard = \
                                            c.symmStandard
            preproc.inputs.inputspec.twomm_brain_mask_dil = \
                                            c.twommBrainMaskDiluted
            preproc.inputs.inputspec.config_file_twomm = \
                                            c.configFileTwomm
            preproc.inputs.inputspec.standard = \
                                            c.standard
            preproc.inputs.fwhm_input.fwhm = c.fwhm
            preproc.get_node('fwhm_input').iterables = ('fwhm',
                                                        c.fwhm)


            vmhc = preproc.clone('vmhc_%d' % num_strat)



            try:
                node, out_file = strat.get_leaf_properties()
                workflow.connect(node, out_file,
                                 vmhc, 'inputspec.rest_res')
                
                node, out_file = strat.get_node_from_resource_pool('functional_to_anat_linear_xfm')
                workflow.connect(node, out_file,
                                 vmhc, 'inputspec.example_func2highres_mat')

                node, out_file = strat.get_node_from_resource_pool('functional_brain_mask')
                workflow.connect(node, out_file,
                                 vmhc, 'inputspec.rest_mask')

                node, out_file = strat.get_node_from_resource_pool('anatomical_brain')
                workflow.connect(node, out_file,
                                 vmhc, 'inputspec.brain')

                node, out_file = strat.get_node_from_resource_pool('anatomical_reorient')
                workflow.connect(node, out_file,
                                 vmhc, 'inputspec.reorient')

                node, out_file = strat.get_node_from_resource_pool('mean_functional')
                workflow.connect(node, out_file,
                                 vmhc, 'inputspec.mean_functional')

            except:
                logConnectionError('VMHC', num_strat, strat.get_resource_pool(), '0019')
                raise


            strat.update_resource_pool({'vmhc_raw_score':(vmhc, 'outputspec.VMHC_FWHM_img')})
            strat.update_resource_pool({'vmhc_z_score':(vmhc, 'outputspec.VMHC_Z_FWHM_img')})
            strat.update_resource_pool({'vmhc_z_score_stat_map':(vmhc, 'outputspec.VMHC_Z_stat_FWHM_img')})
            strat.append_name(vmhc.name)
            
            create_log_node(vmhc, 'outputspec.VMHC_FWHM_img', num_strat)
            
            num_strat += 1

    strat_list += new_strat_list



    """
    Inserting REHO
    Workflow
    """
    
    new_strat_list = []
    num_strat = 0

    if 1 in c.runReHo:
        for strat in strat_list:

            preproc = create_reho()
            preproc.inputs.inputspec.cluster_size = c.clusterSize
            reho = preproc.clone('reho_%d' % num_strat)


            try:
                node, out_file = strat.get_leaf_properties()
                workflow.connect(node, out_file,
                                 reho, 'inputspec.rest_res_filt')

                node, out_file = strat.get_node_from_resource_pool('functional_brain_mask')
                workflow.connect(node, out_file,
                                 reho, 'inputspec.rest_mask')
            except:
                logConnectionError('ReHo', num_strat, strat.get_resource_pool(), '0020')
                raise


            strat.update_resource_pool({'raw_reho_map':(reho, 'outputspec.raw_reho_map')})
            strat.update_resource_pool({'reho_Z_img':(reho, 'outputspec.z_score')})
            strat.append_name(reho.name)
            
            create_log_node(reho, 'outputspec.raw_reho_map', num_strat)
            
            num_strat += 1
    strat_list += new_strat_list



    """
    Transforming ALFF Z scores and fAlff Z scores to MNI
    """
    
    new_strat_list = []
    num_strat = 0


    if 1 in c.runRegisterFuncToMNI and (1 in c.runALFF):
        for strat in strat_list:
            
            nodes = getNodeList(strat)
            
            if 'func_mni_fsl_warp' in nodes:

<<<<<<< HEAD
            if 'FSL' in c.regOption:

                alff_Z_to_standard = pe.Node(interface=fsl.ApplyWarp(),
                               name='alff_Z_to_standard_%d' % num_strat)

                alff_Z_to_standard.inputs.ref_file = c.standard

                falff_Z_to_standard = alff_Z_to_standard.clone('falff_Z_to_standard_%d' % num_strat)
                falff_Z_to_standard.inputs.ref_file = c.standard

                try:

                    node, out_file = strat.get_node_from_resource_pool('alff_Z_img')
                    workflow.connect(node, out_file,
                                     alff_Z_to_standard, 'in_file')

                    node, out_file = strat.get_node_from_resource_pool('functional_to_anat_linear_xfm')
                    workflow.connect(node, out_file,
                                     alff_Z_to_standard, 'premat')
=======
                alff_Z_to_standard = pe.Node(interface=fsl.ApplyWarp(),
                               name='alff_Z_to_standard_%d' % num_strat)

                alff_Z_to_standard.inputs.ref_file = c.standard

                falff_Z_to_standard = alff_Z_to_standard.clone('falff_Z_to_standard_%d' % num_strat)
                falff_Z_to_standard.inputs.ref_file = c.standard

                try:

                    node, out_file = strat.get_node_from_resource_pool('alff_Z_img')
                    workflow.connect(node, out_file,
                                     alff_Z_to_standard, 'in_file')

                    node, out_file = strat.get_node_from_resource_pool('functional_to_anat_linear_xfm')
                    workflow.connect(node, out_file,
                                     alff_Z_to_standard, 'premat')

                    node, out_file = strat.get_node_from_resource_pool('anatomical_to_mni_nonlinear_xfm')
                    workflow.connect(node, out_file,
                                     alff_Z_to_standard, 'field_file')
>>>>>>> 69d6420a

                    node, out_file = strat.get_node_from_resource_pool('anatomical_to_mni_nonlinear_xfm')
                    workflow.connect(node, out_file,
                                     alff_Z_to_standard, 'field_file')

<<<<<<< HEAD

                    node, out_file = strat.get_node_from_resource_pool('falff_Z_img')
                    workflow.connect(node, out_file,
                                     falff_Z_to_standard, 'in_file')

                    node, out_file = strat.get_node_from_resource_pool('functional_to_anat_linear_xfm')
                    workflow.connect(node, out_file,
                                     falff_Z_to_standard, 'premat')
=======
                    node, out_file = strat.get_node_from_resource_pool('falff_Z_img')
                    workflow.connect(node, out_file,
                                     falff_Z_to_standard, 'in_file')

                    node, out_file = strat.get_node_from_resource_pool('functional_to_anat_linear_xfm')
                    workflow.connect(node, out_file,
                                     falff_Z_to_standard, 'premat')

                    node, out_file = strat.get_node_from_resource_pool('anatomical_to_mni_nonlinear_xfm')
                    workflow.connect(node, out_file,
                                     falff_Z_to_standard, 'field_file')
>>>>>>> 69d6420a

                    node, out_file = strat.get_node_from_resource_pool('anatomical_to_mni_nonlinear_xfm')
                    workflow.connect(node, out_file,
                                     falff_Z_to_standard, 'field_file')


<<<<<<< HEAD

                except:
                    print 'Invalid Connection: Register Functional to MNI:', num_strat, ' resource_pool: ', strat.get_resource_pool()
                    raise

=======
                except:
                    logConnectionError('ALFF to MNI (FSL)', num_strat, strat.get_resource_pool(), '0021')
                    raise

>>>>>>> 69d6420a
                strat.update_resource_pool({'alff_Z_to_standard':(alff_Z_to_standard, 'out_file')})
                strat.update_resource_pool({'falff_Z_to_standard':(falff_Z_to_standard, 'out_file')})
                strat.append_name(alff_Z_to_standard.name)
            
                num_strat += 1


<<<<<<< HEAD
            elif 'ANTS' in c.regOption:
=======
            else:
>>>>>>> 69d6420a

                alff_Z_to_standard = create_apply_ants_xfm(3, 0, name='alff_Z_to_standard_%d' % num_strat)

                alff_Z_to_standard.inputs.inputspec.warp_reference = c.standard


                falff_Z_to_standard = alff_Z_to_standard.clone('falff_Z_to_standard_%d' % num_strat)
               
                falff_Z_to_standard.inputs.inputspec.warp_reference = c.standard


                try:

                    node, out_file = strat.get_node_from_resource_pool('alff_Z_img')
                    workflow.connect(node, out_file,
                                     alff_Z_to_standard, 'inputspec.in_file')

                    node, out_file = strat.get_node_from_resource_pool('functional_to_anat_linear_xfm')
                    workflow.connect(node, out_file,
                                     alff_Z_to_standard, 'inputspec.func_anat_affine')

                    node, out_file = strat.get_node_from_resource_pool('anatomical_brain')
                    workflow.connect(node, out_file,
                                     alff_Z_to_standard, 'inputspec.conversion_reference')

                    node, out_file = strat.get_node_from_resource_pool('alff_Z_img')
                    workflow.connect(node, out_file,
                                     alff_Z_to_standard, 'inputspec.conversion_source')

                    node, out_file = strat.get_node_from_resource_pool('anatomical_to_mni_nonlinear_xfm')
                    workflow.connect(node, out_file,
                                     alff_Z_to_standard, 'inputspec.nonlinear_field')

                    node, out_file = strat.get_node_from_resource_pool('ants_affine_xfm')
                    workflow.connect(node, out_file,
                                     alff_Z_to_standard, 'inputspec.ants_affine')


                    node, out_file = strat.get_node_from_resource_pool('falff_Z_img')
                    workflow.connect(node, out_file,
                                     falff_Z_to_standard, 'inputspec.in_file')

                    node, out_file = strat.get_node_from_resource_pool('functional_to_anat_linear_xfm')
                    workflow.connect(node, out_file,
                                     falff_Z_to_standard, 'inputspec.func_anat_affine')

                    node, out_file = strat.get_node_from_resource_pool('anatomical_brain')
                    workflow.connect(node, out_file,
                                     falff_Z_to_standard, 'inputspec.conversion_reference')

                    node, out_file = strat.get_node_from_resource_pool('falff_Z_img')
                    workflow.connect(node, out_file,
                                     falff_Z_to_standard, 'inputspec.conversion_source')

                    node, out_file = strat.get_node_from_resource_pool('anatomical_to_mni_nonlinear_xfm')
                    workflow.connect(node, out_file,
                                     falff_Z_to_standard, 'inputspec.nonlinear_field')

                    node, out_file = strat.get_node_from_resource_pool('ants_affine_xfm')
                    workflow.connect(node, out_file,
                                     falff_Z_to_standard, 'inputspec.ants_affine')



                except:
<<<<<<< HEAD
                    print 'Invalid Connection: Register Functional to MNI:', num_strat, ' resource_pool: ', strat.get_resource_pool()
=======
                    logConnectionError('ALFF to MNI (ANTS)', num_strat, strat.get_resource_pool(), '0022')
>>>>>>> 69d6420a
                    raise

                strat.update_resource_pool({'alff_Z_to_standard':(alff_Z_to_standard, 'outputspec.out_file')})
                strat.update_resource_pool({'falff_Z_to_standard':(falff_Z_to_standard, 'outputspec.out_file')})
                strat.append_name(alff_Z_to_standard.name)
            
                num_strat += 1
    
    strat_list += new_strat_list


    inputnode_fwhm = None
    if c.fwhm != None:

        inputnode_fwhm = pe.Node(util.IdentityInterface(fields=['fwhm']),
                             name='fwhm_input')
        inputnode_fwhm.iterables = ("fwhm", c.fwhm)



    """    
    Smoothing ALFF fALFF Z scores and or possibly Z scores in MNI 
    """
    
    new_strat_list = []
    num_strat = 0
    if (1 in c.runALFF) and c.fwhm != None:
        for strat in strat_list:


            alff_Z_to_standard_smooth = None
            falff_Z_to_standard_smooth = None

            alff_Z_smooth = pe.Node(interface=fsl.MultiImageMaths(),
                        name='alff_Z_smooth_%d' % num_strat)

            falff_Z_smooth = alff_Z_smooth.clone('falff_Z_smooth_%d' % num_strat)


            try:
                node, out_file = strat.get_node_from_resource_pool('alff_Z_img')
                workflow.connect(node, out_file,
                                 alff_Z_smooth, 'in_file')
                workflow.connect(inputnode_fwhm, ('fwhm', set_gauss),
                                alff_Z_smooth, 'op_string')
                node, out_file = strat.get_node_from_resource_pool('functional_brain_mask')
                workflow.connect(node, out_file,
                                 alff_Z_smooth, 'operand_files')

                node, out_file = strat.get_node_from_resource_pool('falff_Z_img')
                workflow.connect(node, out_file,
                                 falff_Z_smooth, 'in_file')
                workflow.connect(inputnode_fwhm, ('fwhm', set_gauss),
                                falff_Z_smooth, 'op_string')
                node, out_file = strat.get_node_from_resource_pool('functional_brain_mask')
                workflow.connect(node, out_file,
                                 falff_Z_smooth, 'operand_files')



            except:
                logConnectionError('ALFF smooth', num_strat, strat.get_resource_pool(), '0023')
                raise
            strat.append_name(alff_Z_smooth.name)
            strat.update_resource_pool({'alff_Z_smooth':(alff_Z_smooth, 'out_file')})
            strat.update_resource_pool({'falff_Z_smooth':(falff_Z_smooth, 'out_file')})
            
  
            if c.runRegisterFuncToMNI:

                alff_Z_to_standard_smooth = alff_Z_smooth.clone('alff_Z_to_standard_smooth_%d' % num_strat)
                falff_Z_to_standard_smooth = alff_Z_smooth.clone('falff_Z_to_standard_smooth_%d' % num_strat)

                try:


                    node, out_file = strat.get_node_from_resource_pool('alff_Z_to_standard')
                    workflow.connect(node, out_file,
                                     alff_Z_to_standard_smooth, 'in_file')
                    workflow.connect(inputnode_fwhm, ('fwhm', set_gauss),
                                    alff_Z_to_standard_smooth, 'op_string')

                    node, out_file = strat.get_node_from_resource_pool('functional_brain_mask_to_standard')
                    workflow.connect(node, out_file,
                                     alff_Z_to_standard_smooth, 'operand_files')

                    node, out_file = strat.get_node_from_resource_pool('falff_Z_to_standard')
                    workflow.connect(node, out_file,
                                     falff_Z_to_standard_smooth, 'in_file')
                    workflow.connect(inputnode_fwhm, ('fwhm', set_gauss),
                                    falff_Z_to_standard_smooth, 'op_string')
                    node, out_file = strat.get_node_from_resource_pool('functional_brain_mask_to_standard')
                    workflow.connect(node, out_file,
                                     falff_Z_to_standard_smooth, 'operand_files')




                except:
                    logConnectionError('ALFF smooth in MNI', num_strat, strat.get_resource_pool(), '0024')
                    raise

                strat.append_name(alff_Z_to_standard_smooth.name)
                strat.append_name(falff_Z_to_standard_smooth.name)
                strat.update_resource_pool({'alff_Z_to_standard_smooth':(alff_Z_to_standard_smooth, 'out_file')})
                strat.update_resource_pool({'falff_Z_to_standard_smooth':(falff_Z_to_standard_smooth, 'out_file')})

                create_log_node(alff_Z_to_standard_smooth, 'out_file', num_strat)
                create_log_node(falff_Z_to_standard_smooth, 'out_file', num_strat)

            num_strat += 1
    strat_list += new_strat_list



    """
    Transforming ReHo Z scores to MNI
    """
    
    new_strat_list = []
    num_strat = 0


    if 1 in c.runRegisterFuncToMNI and (1 in c.runReHo):
        for strat in strat_list:
            
            nodes = getNodeList(strat)
            
            if 'func_mni_fsl_warp' in nodes:

<<<<<<< HEAD
            if 'FSL' in c.regOption:

                reho_Z_to_standard = pe.Node(interface=fsl.ApplyWarp(),
                               name='reho_Z_to_standard_%d' % num_strat)
=======
                reho_Z_to_standard = pe.Node(interface=fsl.ApplyWarp(),
                               name='reho_Z_to_standard_%d' % num_strat)

                reho_Z_to_standard.inputs.ref_file = c.standard
>>>>>>> 69d6420a

                reho_Z_to_standard.inputs.ref_file = c.standard

<<<<<<< HEAD

                try:

                    node, out_file = strat.get_node_from_resource_pool('reho_Z_img')
                    workflow.connect(node, out_file,
                                     reho_Z_to_standard, 'in_file')

                    node, out_file = strat.get_node_from_resource_pool('functional_to_anat_linear_xfm')
                    workflow.connect(node, out_file,
                                     reho_Z_to_standard, 'premat')

                    node, out_file = strat.get_node_from_resource_pool('anatomical_to_mni_nonlinear_xfm')
                    workflow.connect(node, out_file,
                                     reho_Z_to_standard, 'field_file')

                except:
                    print 'Invalid Connection: Register Functional to MNI:', num_strat, ' resource_pool: ', strat.get_resource_pool()
                    raise

                strat.update_resource_pool({'reho_Z_to_standard':(reho_Z_to_standard, 'out_file')})
                strat.append_name(reho_Z_to_standard.name)
                num_strat += 1


            elif 'ANTS' in c.regOption:
                
                reho_Z_to_standard = create_apply_ants_xfm(3, 0, name='reho_Z_to_standard_%d' % num_strat)

                reho_Z_to_standard.inputs.inputspec.warp_reference = c.standard
                '''

                # converts FSL-format .mat affine xfm into ANTS-format .txt
                # .mat affine comes from Func->Anat registration
                fsl_reg_2_itk_reho = pe.Node(c3.C3dAffineTool(), name='fsl_reg_2_itk_reho_%d' % num_strat)
                fsl_reg_2_itk_reho.inputs.itk_transform = True
                fsl_reg_2_itk_reho.inputs.fsl2ras = True



                #collects series of transformations to be applied to the moving images
                collect_transforms_reho = pe.Node(util.Merge(3), name='collect_transforms_reho_%d' % num_strat)

                #performs series of transformations on moving images
                warp_images_reho = pe.Node(ants.WarpImageMultiTransform(), name='reho_ants_warp_images_%d' % num_strat)
                warp_images_reho.inputs.reference_image = c.standard
                warp_images_reho.inputs.dimension = 3
                '''
                try:
                    '''
                    # MEAN FUNCTIONAL

                    # convert the .mat from linear Func->Anat to ANTS format
                    node, out_file = strat.get_node_from_resource_pool('functional_to_anat_linear_xfm')
                    workflow.connect(node, out_file, fsl_reg_2_itk_reho, 'transform_file')

                    node, out_file = strat.get_node_from_resource_pool('anatomical_brain')
                    workflow.connect(node, out_file, fsl_reg_2_itk_reho, 'reference_file')

                    node, out_file = strat.get_node_from_resource_pool('reho_Z_img')
                    workflow.connect(node, out_file, fsl_reg_2_itk_reho, 'source_file')


                    # Premat from Func->Anat linear reg and bbreg (if bbreg is enabled)
                    workflow.connect(fsl_reg_2_itk_reho, 'itk_transform', collect_transforms_reho, 'in3')
    
                    # Field file from anatomical nonlinear registration
                    node, out_file = strat.get_node_from_resource_pool('anatomical_to_mni_nonlinear_xfm')
                    workflow.connect(node, out_file, collect_transforms_reho, 'in1')

                    # affine transformation from anatomical registration
                    node, out_file = strat.get_node_from_resource_pool('ants_affine_xfm')
                    workflow.connect(node, out_file, collect_transforms_reho, 'in2')

                    node, out_file = strat.get_node_from_resource_pool('reho_Z_img')
                    workflow.connect(node, out_file, warp_images_reho, 'input_image')

                    workflow.connect(collect_transforms_reho, 'out', warp_images_reho, 'transformation_series')

                    '''
                    node, out_file = strat.get_node_from_resource_pool('reho_Z_img')
                    workflow.connect(node, out_file,
                                     reho_Z_to_standard, 'inputspec.in_file')

                    node, out_file = strat.get_node_from_resource_pool('anatomical_to_mni_nonlinear_xfm')
                    workflow.connect(node, out_file,
                                     reho_Z_to_standard, 'inputspec.nonlinear_field')

                    node, out_file = strat.get_node_from_resource_pool('ants_affine_xfm')
                    workflow.connect(node, out_file,
                                     reho_Z_to_standard, 'inputspec.ants_affine')

                    node, out_file = strat.get_node_from_resource_pool('functional_to_anat_linear_xfm')
                    workflow.connect(node, out_file,
                                     reho_Z_to_standard, 'inputspec.func_anat_affine')

                    node, out_file = strat.get_node_from_resource_pool('anatomical_brain')
                    workflow.connect(node, out_file,
                                     reho_Z_to_standard, 'inputspec.conversion_reference')

                    node, out_file = strat.get_node_from_resource_pool('reho_Z_img')
                    workflow.connect(node, out_file,
                                     reho_Z_to_standard, 'inputspec.conversion_source')
                    

                except:
                    print 'Invalid Connection: Register Functional to MNI:', num_strat, ' resource_pool: ', strat.get_resource_pool()
                    raise

=======
                try:

                    node, out_file = strat.get_node_from_resource_pool('reho_Z_img')
                    workflow.connect(node, out_file,
                                     reho_Z_to_standard, 'in_file')

                    node, out_file = strat.get_node_from_resource_pool('functional_to_anat_linear_xfm')
                    workflow.connect(node, out_file,
                                     reho_Z_to_standard, 'premat')

                    node, out_file = strat.get_node_from_resource_pool('anatomical_to_mni_nonlinear_xfm')
                    workflow.connect(node, out_file,
                                     reho_Z_to_standard, 'field_file')

                except:
                    logConnectionError('ReHo to MNI (FSL)', num_strat, strat.get_resource_pool(), '0025')
                    raise

                strat.update_resource_pool({'reho_Z_to_standard':(reho_Z_to_standard, 'out_file')})
                strat.append_name(reho_Z_to_standard.name)
                num_strat += 1


            else:
                
                reho_Z_to_standard = create_apply_ants_xfm(3, 0, name='reho_Z_to_standard_%d' % num_strat)

                reho_Z_to_standard.inputs.inputspec.warp_reference = c.standard

                try:
                    
                    node, out_file = strat.get_node_from_resource_pool('reho_Z_img')
                    workflow.connect(node, out_file,
                                     reho_Z_to_standard, 'inputspec.in_file')

                    node, out_file = strat.get_node_from_resource_pool('anatomical_to_mni_nonlinear_xfm')
                    workflow.connect(node, out_file,
                                     reho_Z_to_standard, 'inputspec.nonlinear_field')

                    node, out_file = strat.get_node_from_resource_pool('ants_affine_xfm')
                    workflow.connect(node, out_file,
                                     reho_Z_to_standard, 'inputspec.ants_affine')

                    node, out_file = strat.get_node_from_resource_pool('functional_to_anat_linear_xfm')
                    workflow.connect(node, out_file,
                                     reho_Z_to_standard, 'inputspec.func_anat_affine')

                    node, out_file = strat.get_node_from_resource_pool('anatomical_brain')
                    workflow.connect(node, out_file,
                                     reho_Z_to_standard, 'inputspec.conversion_reference')

                    node, out_file = strat.get_node_from_resource_pool('reho_Z_img')
                    workflow.connect(node, out_file,
                                     reho_Z_to_standard, 'inputspec.conversion_source')
                    

                except:
                    logConnectionError('ReHo to MNI (ANTS)', num_strat, strat.get_resource_pool(), '0026')
                    raise

>>>>>>> 69d6420a
                strat.update_resource_pool({'reho_Z_to_standard':(reho_Z_to_standard, 'outputspec.out_file')})#warp_images_reho, 'output_image')})#reho_Z_to_standard, 'outputspec.out_file')})
                strat.append_name(reho_Z_to_standard.name)#warp_images_reho.name)#reho_Z_to_standard.name)
                num_strat += 1


    strat_list += new_strat_list



    """
    Smoothing ReHo Z scores and or possibly Z scores in MNI 
    """
    
    new_strat_list = []
    num_strat = 0

    if (1 in c.runReHo) and c.fwhm != None:
        for strat in strat_list:


            reho_Z_to_standard_smooth = None

            reho_Z_smooth = pe.Node(interface=fsl.MultiImageMaths(),
                        name='reho_Z_smooth_%d' % num_strat)

            try:
                node, out_file = strat.get_node_from_resource_pool('reho_Z_img')
                workflow.connect(node, out_file,
                                 reho_Z_smooth, 'in_file')
                workflow.connect(inputnode_fwhm, ('fwhm', set_gauss),
                                reho_Z_smooth, 'op_string')
                node, out_file = strat.get_node_from_resource_pool('functional_brain_mask')
                workflow.connect(node, out_file,
                                 reho_Z_smooth, 'operand_files')

            except:
                logConnectionError('ReHo smooth', num_strat, strat.get_resource_pool(), '0027')
                raise
            strat.append_name(reho_Z_smooth.name)
            strat.update_resource_pool({'reho_Z_smooth':(reho_Z_smooth, 'out_file')})

            if 1 in c.runRegisterFuncToMNI:

                reho_Z_to_standard_smooth = reho_Z_smooth.clone('reho_Z_to_standard_smooth_%d' % num_strat)

                try:

                    node, out_file = strat.get_node_from_resource_pool('reho_Z_to_standard')
                    workflow.connect(node, out_file,
                                     reho_Z_to_standard_smooth, 'in_file')
                    workflow.connect(inputnode_fwhm, ('fwhm', set_gauss),
                                    reho_Z_to_standard_smooth, 'op_string')
                    node, out_file = strat.get_node_from_resource_pool('functional_brain_mask_to_standard')
                    workflow.connect(node, out_file,
                                     reho_Z_to_standard_smooth, 'operand_files')



                except:
                    logConnectionError('ReHo smooth in MNI', num_strat, strat.get_resource_pool(), '0028')
                    raise

                strat.append_name(reho_Z_to_standard_smooth.name)
                strat.update_resource_pool({'reho_Z_to_standard_smooth':(reho_Z_to_standard_smooth, 'out_file')})
                create_log_node(reho_Z_to_standard_smooth, 'out_file', num_strat)
            
            num_strat += 1
    strat_list += new_strat_list



    """
    Spatial Regression Based Time Series
    """
    new_strat_list = []
    num_strat = 0

    if 1 in c.runSpatialRegression:

        for strat in strat_list:
            
            '''
            resample_functional_to_spatial_map = pe.Node(interface=fsl.FLIRT(),
                                                         name='resample_functional_to_spatial_map_%d' % num_strat)
            resample_functional_to_spatial_map.inputs.interp = 'trilinear'
            resample_functional_to_spatial_map.inputs.apply_xfm = True
            resample_functional_to_spatial_map.inputs.in_matrix_file = c.identityMatrix
            
            resample_functional_mask_to_spatial_map = pe.Node(interface=fsl.FLIRT(),
                                                         name='resample_functional_mask_to_spatial_map_%d' % num_strat)
            resample_functional_mask_to_spatial_map.inputs.interp = 'nearestneighbour'
            resample_functional_mask_to_spatial_map.inputs.apply_xfm = True
            resample_functional_mask_to_spatial_map.inputs.in_matrix_file = c.identityMatrix
            '''
            resample_spatial_map_to_native_space = pe.Node(interface=fsl.FLIRT(),
                                                         name='resample_spatial_map_to_native_space_%d' % num_strat)
            resample_spatial_map_to_native_space.inputs.interp = 'nearestneighbour'
            resample_spatial_map_to_native_space.inputs.apply_xfm = True
            resample_spatial_map_to_native_space.inputs.in_matrix_file = c.identityMatrix

            spatial_map_dataflow = create_spatial_map_dataflow(c.spatialPatternMaps, 'spatial_map_dataflow_%d' % num_strat)

            spatial_map_timeseries = get_spatial_map_timeseries('spatial_map_timeseries_%d' % num_strat)
            spatial_map_timeseries.inputs.inputspec.demean = c.spatialDemean

            try:

                node, out_file = strat.get_node_from_resource_pool('functional_mni')
                node2, out_file2 = strat.get_node_from_resource_pool('functional_brain_mask_to_standard')

                # resample the input functional file and functional mask to spatial map
                workflow.connect(node, out_file,
                                 resample_spatial_map_to_native_space, 'reference')
                workflow.connect(spatial_map_dataflow, 'select_spatial_map.out_file',
                                 resample_spatial_map_to_native_space, 'in_file')
                
                '''
                workflow.connect(node2, out_file2,
                                 resample_functional_mask_to_spatial_map, 'in_file')
                workflow.connect(spatial_map_dataflow, 'select_spatial_map.out_file',
                                 resample_functional_mask_to_spatial_map, 'reference')
                

                # connect it to the spatial_map_timeseries
                workflow.connect(spatial_map_dataflow, 'select_spatial_map.out_file',
                                 spatial_map_timeseries, 'inputspec.spatial_map')
                workflow.connect(resample_functional_mask_to_spatial_map, 'out_file',
                                 spatial_map_timeseries, 'inputspec.subject_mask')
                workflow.connect(resample_functional_to_spatial_map, 'out_file',
                                 spatial_map_timeseries, 'inputspec.subject_rest')
                '''
                
                                # connect it to the spatial_map_timeseries
                workflow.connect(resample_spatial_map_to_native_space, 'out_file',
                                 spatial_map_timeseries, 'inputspec.spatial_map')
                workflow.connect(node2, out_file2,
                                 spatial_map_timeseries, 'inputspec.subject_mask')
                workflow.connect(node, out_file,
                                 spatial_map_timeseries, 'inputspec.subject_rest')
                               
                

            except:
                logConnectionError('Spatial map timeseries extraction', num_strat, strat.get_resource_pool(), '0029')
                raise

            if 0 in c.runSpatialRegression:
                tmp = strategy()
                tmp.resource_pool = dict(strat.resource_pool)
                tmp.leaf_node = (strat.leaf_node)
                tmp.leaf_out_file = str(strat.leaf_out_file)
                tmp.name = list(strat.name)
                strat = tmp
                new_strat_list.append(strat)

            strat.append_name(spatial_map_timeseries.name)

            strat.update_resource_pool({'spatial_map_timeseries' : (spatial_map_timeseries, 'outputspec.subject_timeseries')})
                                        #'functional_to_spatial_map' : (resample_functional_to_spatial_map, 'out_file'),
                                        #'functional_mask_to_spatial_map' : (resample_functional_mask_to_spatial_map, 'out_file')})
            
            create_log_node(spatial_map_timeseries, 'outputspec.subject_timeseries', num_strat)

            num_strat += 1

    strat_list += new_strat_list



    """
    Voxel Based Time Series 
    """
    new_strat_list = []
    num_strat = 0
    if 1 in c.runVoxelTimeseries:


        for strat in strat_list:

            if c.maskSpecificationFile != None:

                resample_functional_to_mask = pe.Node(interface=fsl.FLIRT(),
                                                      name='resample_functional_to_mask_%d' % num_strat)
                resample_functional_to_mask.inputs.interp = 'trilinear'
                resample_functional_to_mask.inputs.apply_xfm = True
                resample_functional_to_mask.inputs.in_matrix_file = c.identityMatrix
    
                mask_dataflow = create_mask_dataflow(c.maskSpecificationFile, 'mask_dataflow_%d' % num_strat)
    
                voxel_timeseries = get_voxel_timeseries('voxel_timeseries_%d' % num_strat)
                voxel_timeseries.inputs.inputspec.output_type = c.voxelTSOutputs
            
            if c.maskSpecificationFileForSCA != None:
            
                resample_functional_to_mask_for_sca = pe.Node(interface=fsl.FLIRT(),
                                                      name='resample_functional_to_mask_for_sca_%d' % num_strat)
                resample_functional_to_mask_for_sca.inputs.interp = 'trilinear'
                resample_functional_to_mask_for_sca.inputs.apply_xfm = True
                resample_functional_to_mask_for_sca.inputs.in_matrix_file = c.identityMatrix
    
                mask_dataflow_for_sca = create_mask_dataflow(c.maskSpecificationFileForSCA, 'mask_dataflow_for_sca_%d' % num_strat)
    
                voxel_timeseries_for_sca = get_voxel_timeseries('voxel_timeseries_for_sca_%d' % num_strat)
                voxel_timeseries_for_sca.inputs.inputspec.output_type = c.voxelTSOutputs
            

            try:

                if c.maskSpecificationFile != None:

                    node, out_file = strat.get_node_from_resource_pool('functional_mni')
    
                    # resample the input functional file to mask
                    workflow.connect(node, out_file,
                                     resample_functional_to_mask, 'in_file')
                    workflow.connect(mask_dataflow, 'select_mask.out_file',
                                     resample_functional_to_mask, 'reference')
    
                    # connect it to the voxel_timeseries
                    workflow.connect(mask_dataflow, 'select_mask.out_file',
                                     voxel_timeseries, 'input_mask.mask')
                    workflow.connect(resample_functional_to_mask, 'out_file',
                                     voxel_timeseries, 'inputspec.rest')
                
                if c.maskSpecificationFileForSCA != None:
                    
                    node, out_file = strat.get_node_from_resource_pool('functional_mni')
                    
                    # resample the input functional file to mask
                    workflow.connect(node, out_file,
                                     resample_functional_to_mask_for_sca, 'in_file')
                    workflow.connect(mask_dataflow_for_sca, 'select_mask.out_file',
                                     resample_functional_to_mask_for_sca, 'reference')
    
                    # connect it to the voxel_timeseries
                    workflow.connect(mask_dataflow_for_sca, 'select_mask.out_file',
                                     voxel_timeseries_for_sca, 'input_mask.mask')
                    workflow.connect(resample_functional_to_mask_for_sca, 'out_file',
                                     voxel_timeseries_for_sca, 'inputspec.rest')
                

            except:
                logConnectionError('Voxel timeseries analysis', num_strat, strat.get_resource_pool(), '0030')
                raise

            if 0 in c.runVoxelTimeseries:
                tmp = strategy()
                tmp.resource_pool = dict(strat.resource_pool)
                tmp.leaf_node = (strat.leaf_node)
                tmp.leaf_out_file = str(strat.leaf_out_file)
                tmp.name = list(strat.name)
                strat = tmp
                new_strat_list.append(strat)

            strat.append_name(voxel_timeseries.name)

            if c.maskSpecificationFile != None:
                strat.update_resource_pool({'voxel_timeseries': (voxel_timeseries, 'outputspec.mask_outputs')})
            if c.maskSpecificationFileForSCA != None:
                strat.update_resource_pool({'voxel_timeseries_for_SCA': (voxel_timeseries_for_sca, 'outputspec.mask_outputs')})
            
            create_log_node(voxel_timeseries, 'outputspec.mask_outputs', num_strat)

            num_strat += 1

    strat_list += new_strat_list



    """
    ROI Based Time Series
    """
    new_strat_list = []
    num_strat = 0

    if 1 in c.runROITimeseries:

        for strat in strat_list:

            if c.roiSpecificationFile != None:

                resample_functional_to_roi = pe.Node(interface=fsl.FLIRT(),
                                                      name='resample_functional_to_roi_%d' % num_strat)
                resample_functional_to_roi.inputs.interp = 'trilinear'
                resample_functional_to_roi.inputs.apply_xfm = True
                resample_functional_to_roi.inputs.in_matrix_file = c.identityMatrix
    
                roi_dataflow = create_roi_dataflow(c.roiSpecificationFile, 'roi_dataflow_%d' % num_strat)
    
                roi_timeseries = get_roi_timeseries('roi_timeseries_%d' % num_strat)
                roi_timeseries.inputs.inputspec.output_type = c.roiTSOutputs
            
            
            if c.roiSpecificationFileForSCA != None:
            
                # same workflow, except to run TSE and send it to the resource pool
                # so that it will not get sent to SCA
                resample_functional_to_roi_for_sca = pe.Node(interface=fsl.FLIRT(),
                                                      name='resample_functional_to_roi_for_sca_%d' % num_strat)
                resample_functional_to_roi_for_sca.inputs.interp = 'trilinear'
                resample_functional_to_roi_for_sca.inputs.apply_xfm = True
                resample_functional_to_roi_for_sca.inputs.in_matrix_file = c.identityMatrix
                
                roi_dataflow_for_sca = create_roi_dataflow(c.roiSpecificationFileForSCA, 'roi_dataflow_for_sca_%d' % num_strat)
    
                roi_timeseries_for_sca = get_roi_timeseries('roi_timeseries_for_sca_%d' % num_strat)
                roi_timeseries_for_sca.inputs.inputspec.output_type = c.roiTSOutputs

            try:

                if c.roiSpecificationFile != None:

                    node, out_file = strat.get_node_from_resource_pool('functional_mni')
    
                    # resample the input functional file to roi
                    workflow.connect(node, out_file,
                                     resample_functional_to_roi, 'in_file')
                    workflow.connect(roi_dataflow, 'select_roi.out_file',
                                     resample_functional_to_roi, 'reference')
    
                    # connect it to the roi_timeseries
                    workflow.connect(roi_dataflow, 'select_roi.out_file',
                                     roi_timeseries, 'input_roi.roi')
                    workflow.connect(resample_functional_to_roi, 'out_file',
                                     roi_timeseries, 'inputspec.rest')
                
                
                if c.roiSpecificationFileForSCA != None:
                
                    node, out_file = strat.get_node_from_resource_pool('functional_mni')
                
                    # TSE only, not meant for SCA
                    # resample the input functional file to roi
                    workflow.connect(node, out_file,
                                     resample_functional_to_roi_for_sca, 'in_file')
                    workflow.connect(roi_dataflow_for_sca, 'select_roi.out_file',
                                     resample_functional_to_roi_for_sca, 'reference')
    
                    # connect it to the roi_timeseries
                    workflow.connect(roi_dataflow_for_sca, 'select_roi.out_file',
                                     roi_timeseries_for_sca, 'input_roi.roi')
                    workflow.connect(resample_functional_to_roi_for_sca, 'out_file',
                                     roi_timeseries_for_sca, 'inputspec.rest')

            except:
                logConnectionError('ROI Timeseries analysis', num_strat, strat.get_resource_pool(), '0031')
                raise

            if 0 in c.runROITimeseries:
                tmp = strategy()
                tmp.resource_pool = dict(strat.resource_pool)
                tmp.leaf_node = (strat.leaf_node)
                tmp.leaf_out_file = str(strat.leaf_out_file)
                tmp.name = list(strat.name)
                strat = tmp
                new_strat_list.append(strat)

            strat.append_name(roi_timeseries.name)

            if c.roiSpecificationFile != None:
                strat.update_resource_pool({'roi_timeseries' : (roi_timeseries, 'outputspec.roi_outputs')})
            if c.roiSpecificationFileForSCA != None:
                strat.update_resource_pool({'roi_timeseries_for_SCA' : (roi_timeseries_for_sca, 'outputspec.roi_outputs')})

            create_log_node(roi_timeseries, 'outputspec.roi_outputs', num_strat)
            num_strat += 1

    strat_list += new_strat_list



    """
    Inserting SCA
    Workflow for ROI INPUT
    """
    new_strat_list = []
    num_strat = 0

    if 1 in c.runSCA and (1 in c.runROITimeseries):
        for strat in strat_list:

            sca_roi = create_sca('sca_roi_%d' % num_strat)


            try:
                node, out_file = strat.get_leaf_properties()
                workflow.connect(node, out_file,
                                 sca_roi, 'inputspec.functional_file')

                node, out_file = strat.get_node_from_resource_pool('roi_timeseries_for_SCA')
                workflow.connect(node, (out_file, extract_one_d),
                                 sca_roi, 'inputspec.timeseries_one_d')
            except:
                logConnectionError('SCA ROI', num_strat, strat.get_resource_pool(), '0032')
                raise


            strat.update_resource_pool({'sca_roi_correlations':(sca_roi, 'outputspec.correlation_file')})
            strat.update_resource_pool({'sca_roi_Z':(sca_roi, 'outputspec.Z_score')})
            
            create_log_node(sca_roi, 'outputspec.correlation_file', num_strat)
            
            strat.append_name(sca_roi.name)
            num_strat += 1
            
    strat_list += new_strat_list



    """
    Temporal Regression for Dual Regression
    """
    new_strat_list = []
    num_strat = 0

    if 1 in c.runDualReg and (1 in c.runSpatialRegression):
        for strat in strat_list:

            dr_temp_reg = create_temporal_reg('temporal_dual_regression_%d' % num_strat)
            dr_temp_reg.inputs.inputspec.normalize = c.mrsNorm
            dr_temp_reg.inputs.inputspec.demean = c.mrsDemean

            try:
                node, out_file = strat.get_node_from_resource_pool('spatial_map_timeseries')
                
                node2, out_file2 = strat.get_leaf_properties()
                node3, out_file3 = strat.get_node_from_resource_pool('functional_brain_mask')

                workflow.connect(node2, out_file2,
                                 dr_temp_reg, 'inputspec.subject_rest')

                workflow.connect(node, out_file,
                                 dr_temp_reg, 'inputspec.subject_timeseries')

                workflow.connect(node3, out_file3,
                                 dr_temp_reg, 'inputspec.subject_mask')

            except:
                logConnectionError('Temporal multiple regression for dual regression', num_strat, strat.get_resource_pool(), '0033')
                raise

            strat.update_resource_pool({'dr_tempreg_maps_stack':(dr_temp_reg, 'outputspec.temp_reg_map')})
            strat.update_resource_pool({'dr_tempreg_maps_z_stack':(dr_temp_reg, 'outputspec.temp_reg_map_z'),
                                        'dr_tempreg_maps_z_files':(dr_temp_reg, 'outputspec.temp_reg_map_z_stack')})
            
            strat.append_name(dr_temp_reg.name)
            
            create_log_node(dr_temp_reg, 'outputspec.temp_reg_map', num_strat)
            
            num_strat += 1
            
    elif 1 in c.runDualReg and (0 in c.runSpatialRegression):
        logger.info("\n\n" + "WARNING: Dual Regression - Spatial regression was turned off for at least one of the strategies.")
        logger.info("Spatial regression is required for dual regression." + "\n\n")
            
    strat_list += new_strat_list



    """
    Transforming Dual Regression Z stats to MNI
    """
    new_strat_list = []
    num_strat = 0


    if 1 in c.runRegisterFuncToMNI and (1 in c.runDualReg) and (1 in c.runSpatialRegression):
        for strat in strat_list:
            
            nodes = getNodeList(strat)
            
            if 'func_mni_fsl_warp' in nodes:

<<<<<<< HEAD
            if 'FSL' in c.regOption:

=======
>>>>>>> 69d6420a
                dr_tempreg_stack_Z_to_standard = pe.Node(interface=fsl.ApplyWarp(),
                               name='dr_tempreg_stack_Z_to_standard_%d' % num_strat)
                dr_tempreg_stack_Z_to_standard.inputs.ref_file = c.standard
            
                dr_tempreg_files_Z_to_standard = pe.MapNode(interface=fsl.ApplyWarp(),
                                                            name = 'dr_tempreg_files_Z_to_standard_%d' % num_strat,
                                                            iterfield=['in_file'])
                dr_tempreg_files_Z_to_standard.inputs.ref_file = c.standard
            
                dr_tempreg_stack_to_standard = dr_tempreg_stack_Z_to_standard.clone(name= 'dr_tempreg_stack_to_standard_%d' % num_strat)


                try:
                
                    ##dual tempreg z stack
                    node, out_file = strat.get_node_from_resource_pool('dr_tempreg_maps_z_stack')
                    workflow.connect(node, out_file,
                                     dr_tempreg_stack_Z_to_standard, 'in_file')

                    node, out_file = strat.get_node_from_resource_pool('functional_to_anat_linear_xfm')
                    workflow.connect(node, out_file,
                                     dr_tempreg_stack_Z_to_standard, 'premat')

                    node, out_file = strat.get_node_from_resource_pool('anatomical_to_mni_nonlinear_xfm')
                    workflow.connect(node, out_file,
                                     dr_tempreg_stack_Z_to_standard, 'field_file')
                
                    ####dual tempreg z files
                    node, out_file = strat.get_node_from_resource_pool('dr_tempreg_maps_z_files')
                    workflow.connect(node, out_file,
                                     dr_tempreg_files_Z_to_standard, 'in_file')

                    node, out_file = strat.get_node_from_resource_pool('functional_to_anat_linear_xfm')
                    workflow.connect(node, out_file,
                                     dr_tempreg_files_Z_to_standard, 'premat')

                    node, out_file = strat.get_node_from_resource_pool('anatomical_to_mni_nonlinear_xfm')
                    workflow.connect(node, out_file,
                                     dr_tempreg_files_Z_to_standard, 'field_file')
                
                    ##dual tempreg stack
                    node, out_file = strat.get_node_from_resource_pool('dr_tempreg_maps_stack')
                    workflow.connect(node, out_file,
                                     dr_tempreg_stack_to_standard, 'in_file')

                    node, out_file = strat.get_node_from_resource_pool('functional_to_anat_linear_xfm')
                    workflow.connect(node, out_file,
                                     dr_tempreg_stack_to_standard, 'premat')

                    node, out_file = strat.get_node_from_resource_pool('anatomical_to_mni_nonlinear_xfm')
                    workflow.connect(node, out_file,
                                     dr_tempreg_stack_to_standard, 'field_file')                



                except:
<<<<<<< HEAD
                    print 'Invalid Connection: Register Functional to MNI:', num_strat, ' resource_pool: ', strat.get_resource_pool()
=======
                    logConnectionError('Dual regression to MNI (FSL)', num_strat, strat.get_resource_pool(), '0034')
>>>>>>> 69d6420a
                    raise

                strat.update_resource_pool({'dr_tempreg_maps_z_stack_to_standard':(dr_tempreg_stack_Z_to_standard, 'out_file')})
                strat.update_resource_pool({'dr_tempreg_maps_z_files_to_standard':(dr_tempreg_files_Z_to_standard, 'out_file')})
                strat.update_resource_pool({'dr_tempreg_maps_stack_to_standard':(dr_tempreg_stack_to_standard, 'out_file')})
                strat.append_name(dr_tempreg_stack_to_standard.name)
            
                num_strat += 1


<<<<<<< HEAD
            elif 'ANTS' in c.regOption:

                dr_tempreg_stack_Z_to_standard = create_apply_ants_xfm(3, 0, 
=======
            else:

                dr_tempreg_stack_Z_to_standard = create_apply_ants_xfm(4, 0, 
>>>>>>> 69d6420a
                               name='dr_tempreg_stack_Z_to_standard_%d' % num_strat)
                dr_tempreg_stack_Z_to_standard.inputs.inputspec.warp_reference = c.standard
      
                dr_tempreg_files_Z_to_standard = create_apply_ants_xfm(3, 1,
                                                            name = 'dr_tempreg_files_Z_to_standard_%d' % num_strat)
                dr_tempreg_files_Z_to_standard.inputs.inputspec.warp_reference = c.standard
            
                dr_tempreg_stack_to_standard = dr_tempreg_stack_Z_to_standard.clone(name= 'dr_tempreg_stack_to_standard_%d' % num_strat)


                try:

                    ##dual tempreg z stack
                    node, out_file = strat.get_node_from_resource_pool('dr_tempreg_maps_z_stack')
                    workflow.connect(node, out_file,
                                     dr_tempreg_stack_Z_to_standard, 'inputspec.in_file')

                    node, out_file = strat.get_node_from_resource_pool('ants_affine_xfm')
                    workflow.connect(node, out_file,
                                     dr_tempreg_stack_Z_to_standard, 'inputspec.ants_affine')

                    node, out_file = strat.get_node_from_resource_pool('functional_to_anat_linear_xfm')
                    workflow.connect(node, out_file,
                                     dr_tempreg_stack_Z_to_standard, 'inputspec.func_anat_affine')

                    node, out_file = strat.get_node_from_resource_pool('anatomical_to_mni_nonlinear_xfm')
                    workflow.connect(node, out_file,
                                     dr_tempreg_stack_Z_to_standard, 'inputspec.nonlinear_field')

                    node, out_file = strat.get_node_from_resource_pool('anatomical_brain')
                    workflow.connect(node, out_file,
                                     dr_tempreg_stack_Z_to_standard, 'inputspec.conversion_reference')

<<<<<<< HEAD
                    node, out_file = strat.get_node_from_resource_pool('dr_tempreg_maps_z_stack')
=======
                    node, out_file = strat.get_node_from_resource_pool('mean_functional')
>>>>>>> 69d6420a
                    workflow.connect(node, out_file,
                                     dr_tempreg_stack_Z_to_standard, 'inputspec.conversion_source')
                
                    ####dual tempreg z files
                    node, out_file = strat.get_node_from_resource_pool('dr_tempreg_maps_z_files')
                    workflow.connect(node, out_file,
                                     dr_tempreg_files_Z_to_standard, 'inputspec.in_file')

                    node, out_file = strat.get_node_from_resource_pool('ants_affine_xfm')
                    workflow.connect(node, out_file,
                                     dr_tempreg_files_Z_to_standard, 'inputspec.ants_affine')

                    node, out_file = strat.get_node_from_resource_pool('functional_to_anat_linear_xfm')
                    workflow.connect(node, out_file,
                                     dr_tempreg_files_Z_to_standard, 'inputspec.func_anat_affine')

                    node, out_file = strat.get_node_from_resource_pool('anatomical_to_mni_nonlinear_xfm')
                    workflow.connect(node, out_file,
                                     dr_tempreg_files_Z_to_standard, 'inputspec.nonlinear_field')

                    node, out_file = strat.get_node_from_resource_pool('anatomical_brain')
                    workflow.connect(node, out_file,
                                     dr_tempreg_files_Z_to_standard, 'inputspec.conversion_reference')

                    node, out_file = strat.get_node_from_resource_pool('dr_tempreg_maps_z_files')
                    workflow.connect(node, out_file,
                                     dr_tempreg_files_Z_to_standard, 'inputspec.conversion_source')
                
                    ##dual tempreg stack
                    node, out_file = strat.get_node_from_resource_pool('dr_tempreg_maps_stack')
                    workflow.connect(node, out_file,
                                     dr_tempreg_stack_to_standard, 'inputspec.in_file')

                    node, out_file = strat.get_node_from_resource_pool('ants_affine_xfm')
                    workflow.connect(node, out_file,
                                     dr_tempreg_stack_to_standard, 'inputspec.ants_affine')

                    node, out_file = strat.get_node_from_resource_pool('functional_to_anat_linear_xfm')
                    workflow.connect(node, out_file,
                                     dr_tempreg_stack_to_standard, 'inputspec.func_anat_affine')

                    node, out_file = strat.get_node_from_resource_pool('anatomical_to_mni_nonlinear_xfm')
                    workflow.connect(node, out_file,
                                     dr_tempreg_stack_to_standard, 'inputspec.nonlinear_field') 

                    node, out_file = strat.get_node_from_resource_pool('anatomical_brain')
                    workflow.connect(node, out_file,
                                     dr_tempreg_stack_to_standard, 'inputspec.conversion_reference')

<<<<<<< HEAD
                    node, out_file = strat.get_node_from_resource_pool('dr_tempreg_maps_stack')
=======
                    node, out_file = strat.get_node_from_resource_pool('mean_functional')
>>>>>>> 69d6420a
                    workflow.connect(node, out_file,
                                     dr_tempreg_stack_to_standard, 'inputspec.conversion_source')


                except:
<<<<<<< HEAD
                    print 'Invalid Connection: Register Functional to MNI:', num_strat, ' resource_pool: ', strat.get_resource_pool()
=======
                    logConnectionError('Dual Regression to MNI (ANTS)', num_strat, strat.get_resource_pool(), '0035')
>>>>>>> 69d6420a
                    raise

                strat.update_resource_pool({'dr_tempreg_maps_z_stack_to_standard':(dr_tempreg_stack_Z_to_standard, 'outputspec.out_file')})
                strat.update_resource_pool({'dr_tempreg_maps_z_files_to_standard':(dr_tempreg_files_Z_to_standard, 'outputspec.out_file')})
                strat.update_resource_pool({'dr_tempreg_maps_stack_to_standard':(dr_tempreg_stack_to_standard, 'outputspec.out_file')})
                strat.append_name(dr_tempreg_stack_to_standard.name)
            
                num_strat += 1



    strat_list += new_strat_list
    


    """
    Inserting SCA
    Workflow for Voxel INPUT
    """
    new_strat_list = []
    num_strat = 0

    if 1 in c.runSCA and (1 in c.runVoxelTimeseries):
        for strat in strat_list:

            sca_seed = create_sca('sca_seed_%d' % num_strat)


            try:
                node, out_file = strat.get_leaf_properties()
                workflow.connect(node, out_file,
                                 sca_seed, 'inputspec.functional_file')

                node, out_file = strat.get_node_from_resource_pool('voxel_timeseries_for_SCA')
                workflow.connect(node, (out_file, extract_one_d),
                                 sca_seed, 'inputspec.timeseries_one_d')
            except:
                logConnectionError('SCA', num_strat, strat.get_resource_pool(), '0036')
                raise


            strat.update_resource_pool({'sca_seed_correlations':(sca_seed, 'outputspec.correlation_file')})
            strat.update_resource_pool({'sca_seed_Z':(sca_seed, 'outputspec.Z_score')})
            strat.append_name(sca_seed.name)
            num_strat += 1
    strat_list += new_strat_list



    """
    Temporal Regression for SCA
    """
    new_strat_list = []
    num_strat = 0

    if 1 in c.runMultRegSCA and (1 in c.runROITimeseries):
        for strat in strat_list:

            sc_temp_reg = create_temporal_reg('temporal_regression_sca_%d' % num_strat, which='RT')
            sc_temp_reg.inputs.inputspec.normalize = c.mrsNorm
            sc_temp_reg.inputs.inputspec.demean = c.mrsDemean

            try:
                node, out_file = strat.get_node_from_resource_pool('functional_mni')
                node2, out_file2 = strat.get_node_from_resource_pool('roi_timeseries_for_SCA')
                node3, out_file3 = strat.get_node_from_resource_pool('functional_brain_mask_to_standard')

                workflow.connect(node, out_file,
                                 sc_temp_reg, 'inputspec.subject_rest')

                workflow.connect(node2, (out_file2, extract_txt),
                                 sc_temp_reg, 'inputspec.subject_timeseries')

                workflow.connect(node3, out_file3,
                                 sc_temp_reg, 'inputspec.subject_mask')

            except:
                logConnectionError('Temporal multiple regression for seed based connectivity', num_strat, strat.get_resource_pool(), '0037')
                raise


            strat.update_resource_pool({'sca_tempreg_maps_stack':(sc_temp_reg, 'outputspec.temp_reg_map')})
            strat.update_resource_pool({'sca_tempreg_maps_z_stack':(sc_temp_reg, 'outputspec.temp_reg_map_z'),
                                        'sca_tempreg_maps_z_files':(sc_temp_reg, 'outputspec.temp_reg_map_z_stack')})
            
            create_log_node(sc_temp_reg, 'outputspec.temp_reg_map', num_strat)
            
            strat.append_name(sc_temp_reg.name)
            num_strat += 1
    strat_list += new_strat_list



    """
    Smoothing Temporal Regression for SCA scores
    """
    new_strat_list = []
    num_strat = 0

    if (1 in c.runMultRegSCA) and (1 in c.runROITimeseries) and c.fwhm != None:
        for strat in strat_list:

            sc_temp_reg_maps_smooth = pe.MapNode(interface=fsl.MultiImageMaths(),
                                              name='sca_tempreg_maps_stack_smooth_%d' % num_strat, iterfield=['in_file'])
            sc_temp_reg_maps_Z_stack_smooth = pe.MapNode(interface=fsl.MultiImageMaths(),
                                              name='sca_tempreg_maps_Z_stack_smooth_%d' % num_strat, iterfield=['in_file'])
            sc_temp_reg_maps_Z_files_smooth = pe.MapNode(interface=fsl.MultiImageMaths(),
                                              name='sca_tempreg_maps_Z_files_smooth_%d' % num_strat, iterfield=['in_file'])

            try:
                node, out_file = strat.get_node_from_resource_pool('sca_tempreg_maps_stack')
                node2, out_file2 = strat.get_node_from_resource_pool('sca_tempreg_maps_z_stack')
                node3, out_file3 = strat.get_node_from_resource_pool('sca_tempreg_maps_z_files')
                node4, out_file4 = strat.get_node_from_resource_pool('functional_brain_mask_to_standard')

                # non-normalized stack
                workflow.connect(node, out_file,
                                 sc_temp_reg_maps_smooth, 'in_file')
                workflow.connect(inputnode_fwhm, ('fwhm', set_gauss),
                                 sc_temp_reg_maps_smooth, 'op_string')

                workflow.connect(node4, out_file4,
                                 sc_temp_reg_maps_smooth, 'operand_files')

                # normalized stack
                workflow.connect(node2, out_file2,
                                 sc_temp_reg_maps_Z_stack_smooth, 'in_file')
                workflow.connect(inputnode_fwhm, ('fwhm', set_gauss),
                                 sc_temp_reg_maps_Z_stack_smooth, 'op_string')

                workflow.connect(node4, out_file4,
                                 sc_temp_reg_maps_Z_stack_smooth, 'operand_files')

                # normalized files
                workflow.connect(node3, out_file3,
                                 sc_temp_reg_maps_Z_files_smooth, 'in_file')
                workflow.connect(inputnode_fwhm, ('fwhm', set_gauss),
                                 sc_temp_reg_maps_Z_files_smooth, 'op_string')

                workflow.connect(node4, out_file4,
                                 sc_temp_reg_maps_Z_files_smooth, 'operand_files')

            except:
                logConnectionError('SCA Temporal regression smooth', num_strat, strat.get_resource_pool(), '0038')
                raise
            strat.append_name(sc_temp_reg_maps_smooth.name)
            strat.update_resource_pool({'sca_tempreg_maps_stack_smooth':(sc_temp_reg_maps_smooth, 'out_file'),
                                       'sca_tempreg_maps_z_stack_smooth':(sc_temp_reg_maps_Z_stack_smooth, 'out_file'),
                                       'sca_tempreg_maps_z_files_smooth':(sc_temp_reg_maps_Z_files_smooth, 'out_file')})

            create_log_node(sc_temp_reg_maps_smooth, 'out_file', num_strat)
            num_strat += 1
    strat_list += new_strat_list



    """
    Smoothing Temporal Regression for Dual Regression
    """
    new_strat_list = []
    num_strat = 0

    if (1 in c.runDualReg) and (1 in c.runSpatialRegression) and c.fwhm != None:
        for strat in strat_list:

            dr_temp_reg_maps_smooth = pe.Node(interface=fsl.MultiImageMaths(),
                                              name='dr_tempreg_maps_stack_smooth_%d' % num_strat)
            dr_temp_reg_maps_Z_stack_smooth = pe.Node(interface=fsl.MultiImageMaths(),
                                              name='dr_tempreg_maps_Z_stack_smooth_%d' % num_strat)
            dr_temp_reg_maps_Z_files_smooth = pe.MapNode(interface=fsl.MultiImageMaths(),
                                              name='dr_tempreg_maps_Z_files_smooth_%d' % num_strat, iterfield=['in_file'])

            try:
                node, out_file = strat.get_node_from_resource_pool('dr_tempreg_maps_stack_to_standard')
                node2, out_file2 = strat.get_node_from_resource_pool('dr_tempreg_maps_z_stack_to_standard')
                node3, out_file3 = strat.get_node_from_resource_pool('dr_tempreg_maps_z_files_to_standard')
                node4, out_file4 = strat.get_node_from_resource_pool('functional_brain_mask_to_standard')

                # non-normalized stack
                workflow.connect(node, out_file,
                                 dr_temp_reg_maps_smooth, 'in_file')
                workflow.connect(inputnode_fwhm, ('fwhm', set_gauss),
                                 dr_temp_reg_maps_smooth, 'op_string')

                workflow.connect(node4, out_file4,
                                 dr_temp_reg_maps_smooth, 'operand_files')

                # normalized stack
                workflow.connect(node2, out_file2,
                                 dr_temp_reg_maps_Z_stack_smooth, 'in_file')
                workflow.connect(inputnode_fwhm, ('fwhm', set_gauss),
                                 dr_temp_reg_maps_Z_stack_smooth, 'op_string')

                workflow.connect(node4, out_file4,
                                 dr_temp_reg_maps_Z_stack_smooth, 'operand_files')

                # normalized files
                workflow.connect(node3, out_file3,
                                 dr_temp_reg_maps_Z_files_smooth, 'in_file')
                workflow.connect(inputnode_fwhm, ('fwhm', set_gauss),
                                 dr_temp_reg_maps_Z_files_smooth, 'op_string')

                workflow.connect(node4, out_file4,
                                 dr_temp_reg_maps_Z_files_smooth, 'operand_files')

            except:
                logConnectionError('Dual regression temp reg smooth', num_strat, strat.get_resource_pool(), '0039')
                raise
            strat.append_name(dr_temp_reg_maps_smooth.name)
            strat.update_resource_pool({'dr_tempreg_maps_stack_smooth':(dr_temp_reg_maps_smooth, 'out_file'),
                                       'dr_tempreg_maps_z_stack_smooth':(dr_temp_reg_maps_Z_stack_smooth, 'out_file'),
                                       'dr_tempreg_maps_z_files_smooth':(dr_temp_reg_maps_Z_files_smooth, 'out_file')})
            create_log_node(dr_temp_reg_maps_smooth, 'out_file', num_strat)
            num_strat += 1
    strat_list += new_strat_list



    """
    Transforming SCA Voxel Z scores to MNI
    """
    new_strat_list = []
    num_strat = 0


    if 1 in c.runRegisterFuncToMNI and (1 in c.runSCA) and (1 in c.runVoxelTimeseries):
        for strat in strat_list:
            
            nodes = getNodeList(strat)
            
            if 'func_mni_fsl_warp' in nodes:

                sca_seed_Z_to_standard = pe.MapNode(interface=fsl.ApplyWarp(),
                               name='sca_seed_Z_to_standard_%d' % num_strat, iterfield=['in_file'])

                sca_seed_Z_to_standard.inputs.ref_file = c.standard


                try:

                    node, out_file = strat.get_node_from_resource_pool('sca_seed_Z')
                    workflow.connect(node, out_file,
                                     sca_seed_Z_to_standard, 'in_file')

                    node, out_file = strat.get_node_from_resource_pool('functional_to_anat_linear_xfm')
                    workflow.connect(node, out_file,
                                     sca_seed_Z_to_standard, 'premat')

                    node, out_file = strat.get_node_from_resource_pool('anatomical_to_mni_nonlinear_xfm')
                    workflow.connect(node, out_file,
                                     sca_seed_Z_to_standard, 'field_file')

                except:
                    logConnectionError('SCA Voxel Z scores to MNI (FSL)', num_strat, strat.get_resource_pool(), '0040')
                    raise

                strat.update_resource_pool({'sca_seed_Z_to_standard':(sca_seed_Z_to_standard, 'out_file')})
                strat.append_name(sca_seed_Z_to_standard.name)
                num_strat += 1


            else:

                sca_seed_Z_to_standard = create_apply_ants_xfm(3, 1,
                               name='sca_seed_Z_to_standard_%d' % num_strat)

                sca_seed_Z_to_standard.inputs.inputspec.warp_reference = c.standard


                try:

                    node, out_file = strat.get_node_from_resource_pool('sca_seed_Z')
                    workflow.connect(node, out_file,
                                     sca_seed_Z_to_standard, 'inputspec.in_file')

                    node, out_file = strat.get_node_from_resource_pool('ants_affine_xfm')
                    workflow.connect(node, out_file,
                                     sca_seed_Z_to_standard, 'inputspec.ants_affine')

                    node, out_file = strat.get_node_from_resource_pool('functional_to_anat_linear_xfm')
                    workflow.connect(node, out_file,
                                     sca_seed_Z_to_standard, 'inputspec.func_anat_affine')

                    node, out_file = strat.get_node_from_resource_pool('anatomical_brain')
                    workflow.connect(node, out_file,
                                     sca_seed_Z_to_standard, 'inputspec.conversion_reference')

                    node, out_file = strat.get_node_from_resource_pool('sca_seed_Z')
                    workflow.connect(node, out_file,
                                     sca_seed_Z_to_standard, 'inputspec.conversion_source')

                    node, out_file = strat.get_node_from_resource_pool('anatomical_to_mni_nonlinear_xfm')
                    workflow.connect(node, out_file,
                                     sca_seed_Z_to_standard, 'inputspec.nonlinear_field')


                except:
                    logConnectionError('SCA Voxel Z scores to MNI (ANTS)', num_strat, strat.get_resource_pool(), '0041')
                    raise

                strat.update_resource_pool({'sca_seed_Z_to_standard':(sca_seed_Z_to_standard, 'outputspec.out_file')})
                strat.append_name(sca_seed_Z_to_standard.name)
                num_strat += 1



    strat_list += new_strat_list



    """
    Transforming SCA ROI Z scores to MNI
    """
    new_strat_list = []
    num_strat = 0


    if 1 in c.runRegisterFuncToMNI and (1 in c.runSCA) and (1 in c.runROITimeseries):
        for strat in strat_list:
            
            nodes = getNodeList(strat)
            
            if 'func_mni_fsl_warp' in nodes:

<<<<<<< HEAD
            if 'FSL' in c.regOption:

                sca_seed_Z_to_standard = pe.MapNode(interface=fsl.ApplyWarp(),
                               name='sca_seed_Z_to_standard_%d' % num_strat, iterfield=['in_file'])
=======
                sca_roi_Z_to_standard = pe.MapNode(interface=fsl.ApplyWarp(),
                               name='sca_roi_Z_to_standard_%d' % num_strat, iterfield=['in_file'])

                sca_roi_Z_to_standard.inputs.ref_file = c.standard
>>>>>>> 69d6420a

                sca_seed_Z_to_standard.inputs.ref_file = c.standard

<<<<<<< HEAD

                try:

                    node, out_file = strat.get_node_from_resource_pool('sca_seed_Z')
                    workflow.connect(node, out_file,
                                     sca_seed_Z_to_standard, 'in_file')

                    node, out_file = strat.get_node_from_resource_pool('functional_to_anat_linear_xfm')
                    workflow.connect(node, out_file,
                                     sca_seed_Z_to_standard, 'premat')

                    node, out_file = strat.get_node_from_resource_pool('anatomical_to_mni_nonlinear_xfm')
                    workflow.connect(node, out_file,
                                     sca_seed_Z_to_standard, 'field_file')

                except:
                    print 'Invalid Connection: Register Functional to MNI:', num_strat, ' resource_pool: ', strat.get_resource_pool()
                    raise

                strat.update_resource_pool({'sca_seed_Z_to_standard':(sca_seed_Z_to_standard, 'out_file')})
                strat.append_name(sca_seed_Z_to_standard.name)
                num_strat += 1


            elif 'ANTS' in c.regOption:

                sca_seed_Z_to_standard = create_apply_ants_xfm(3, 1,
                               name='sca_seed_Z_to_standard_%d' % num_strat)

                sca_seed_Z_to_standard.inputs.inputspec.warp_reference = c.standard


                try:

                    node, out_file = strat.get_node_from_resource_pool('sca_seed_Z')
                    workflow.connect(node, out_file,
                                     sca_seed_Z_to_standard, 'inputspec.in_file')

                    node, out_file = strat.get_node_from_resource_pool('ants_affine_xfm')
                    workflow.connect(node, out_file,
                                     sca_seed_Z_to_standard, 'inputspec.ants_affine')

                    node, out_file = strat.get_node_from_resource_pool('functional_to_anat_linear_xfm')
                    workflow.connect(node, out_file,
                                     sca_seed_Z_to_standard, 'inputspec.func_anat_affine')

                    node, out_file = strat.get_node_from_resource_pool('anatomical_brain')
                    workflow.connect(node, out_file,
                                     sca_seed_Z_to_standard, 'inputspec.conversion_reference')

                    node, out_file = strat.get_node_from_resource_pool('sca_seed_Z')
                    workflow.connect(node, out_file,
                                     sca_seed_Z_to_standard, 'inputspec.conversion_source')

                    node, out_file = strat.get_node_from_resource_pool('anatomical_to_mni_nonlinear_xfm')
                    workflow.connect(node, out_file,
                                     sca_seed_Z_to_standard, 'inputspec.nonlinear_field')


                except:
                    print 'Invalid Connection: Register Functional to MNI:', num_strat, ' resource_pool: ', strat.get_resource_pool()
                    raise

                strat.update_resource_pool({'sca_seed_Z_to_standard':(sca_seed_Z_to_standard, 'outputspec.out_file')})
                strat.append_name(sca_seed_Z_to_standard.name)
                num_strat += 1



    strat_list += new_strat_list
=======
                try:

                    node, out_file = strat.get_node_from_resource_pool('sca_roi_Z')
                    workflow.connect(node, out_file,
                                     sca_roi_Z_to_standard, 'in_file')

                    node, out_file = strat.get_node_from_resource_pool('functional_to_anat_linear_xfm')
                    workflow.connect(node, out_file,
                                     sca_roi_Z_to_standard, 'premat')

                    node, out_file = strat.get_node_from_resource_pool('anatomical_to_mni_nonlinear_xfm')
                    workflow.connect(node, out_file,
                                     sca_roi_Z_to_standard, 'field_file')

                except:
                    logConnectionError('SCA ROI Z scores to MNI (FSL)', num_strat, strat.get_resource_pool(), '0042')
                    raise

                strat.update_resource_pool({'sca_roi_Z_to_standard':(sca_roi_Z_to_standard, 'out_file')})
                strat.append_name(sca_roi_Z_to_standard.name)
                num_strat += 1
>>>>>>> 69d6420a


            else:

                sca_roi_Z_to_standard = create_apply_ants_xfm(3, 1,
                               name='sca_roi_Z_to_standard_%d' % num_strat)

                sca_roi_Z_to_standard.inputs.inputspec.warp_reference = c.standard


<<<<<<< HEAD
            if 'FSL' in c.regOption:

                sca_roi_Z_to_standard = pe.MapNode(interface=fsl.ApplyWarp(),
                               name='sca_roi_Z_to_standard_%d' % num_strat, iterfield=['in_file'])

                sca_roi_Z_to_standard.inputs.ref_file = c.standard


                try:

                    node, out_file = strat.get_node_from_resource_pool('sca_roi_Z')
                    workflow.connect(node, out_file,
                                     sca_roi_Z_to_standard, 'in_file')

                    node, out_file = strat.get_node_from_resource_pool('functional_to_anat_linear_xfm')
                    workflow.connect(node, out_file,
                                     sca_roi_Z_to_standard, 'premat')

                    node, out_file = strat.get_node_from_resource_pool('anatomical_to_mni_nonlinear_xfm')
                    workflow.connect(node, out_file,
                                     sca_roi_Z_to_standard, 'field_file')

                except:
                    print 'Invalid Connection: Register Functional to MNI:', num_strat, ' resource_pool: ', strat.get_resource_pool()
                    raise

                strat.update_resource_pool({'sca_roi_Z_to_standard':(sca_roi_Z_to_standard, 'out_file')})
                strat.append_name(sca_roi_Z_to_standard.name)
                num_strat += 1


            elif 'ANTS' in c.regOption:

                sca_roi_Z_to_standard = create_apply_ants_xfm(3, 1,
                               name='sca_roi_Z_to_standard_%d' % num_strat)

                sca_roi_Z_to_standard.inputs.inputspec.warp_reference = c.standard


                try:

                    node, out_file = strat.get_node_from_resource_pool('sca_roi_Z')
                    workflow.connect(node, out_file,
                                     sca_roi_Z_to_standard, 'inputspec.in_file')

                    node, out_file = strat.get_node_from_resource_pool('ants_affine_xfm')
                    workflow.connect(node, out_file,
                                     sca_roi_Z_to_standard, 'inputspec.ants_affine')

                    node, out_file = strat.get_node_from_resource_pool('functional_to_anat_linear_xfm')
                    workflow.connect(node, out_file,
                                     sca_roi_Z_to_standard, 'inputspec.func_anat_affine')

                    node, out_file = strat.get_node_from_resource_pool('anatomical_to_mni_nonlinear_xfm')
                    workflow.connect(node, out_file,
                                     sca_roi_Z_to_standard, 'inputspec.nonlinear_field')

                    node, out_file = strat.get_node_from_resource_pool('anatomical_brain')
                    workflow.connect(node, out_file,
                                     sca_roi_Z_to_standard, 'inputspec.conversion_reference')

=======
                try:

                    node, out_file = strat.get_node_from_resource_pool('sca_roi_Z')
                    workflow.connect(node, out_file,
                                     sca_roi_Z_to_standard, 'inputspec.in_file')

                    node, out_file = strat.get_node_from_resource_pool('ants_affine_xfm')
                    workflow.connect(node, out_file,
                                     sca_roi_Z_to_standard, 'inputspec.ants_affine')

                    node, out_file = strat.get_node_from_resource_pool('functional_to_anat_linear_xfm')
                    workflow.connect(node, out_file,
                                     sca_roi_Z_to_standard, 'inputspec.func_anat_affine')

                    node, out_file = strat.get_node_from_resource_pool('anatomical_to_mni_nonlinear_xfm')
                    workflow.connect(node, out_file,
                                     sca_roi_Z_to_standard, 'inputspec.nonlinear_field')

                    node, out_file = strat.get_node_from_resource_pool('anatomical_brain')
                    workflow.connect(node, out_file,
                                     sca_roi_Z_to_standard, 'inputspec.conversion_reference')

>>>>>>> 69d6420a
                    node, out_file = strat.get_node_from_resource_pool('sca_roi_Z')
                    workflow.connect(node, out_file,
                                     sca_roi_Z_to_standard, 'inputspec.conversion_source')

                except:
<<<<<<< HEAD
                    print 'Invalid Connection: Register Functional to MNI:', num_strat, ' resource_pool: ', strat.get_resource_pool()
=======
                    logConnectionError('SCA ROI Z scores to MNI (ANTS)', num_strat, strat.get_resource_pool(), '0043')
>>>>>>> 69d6420a
                    raise

                strat.update_resource_pool({'sca_roi_Z_to_standard':(sca_roi_Z_to_standard, 'outputspec.out_file')})
                strat.append_name(sca_roi_Z_to_standard.name)
                num_strat += 1


    strat_list += new_strat_list



    """
    Smoothing SCA seed based Z scores and or possibly Z scores in MNI 
    """
    new_strat_list = []
    num_strat = 0

    if (1 in c.runSCA) and (1 in c.runVoxelTimeseries) and c.fwhm != None:
        for strat in strat_list:


            sca_seed_Z_to_standard_smooth = None

            sca_seed_Z_smooth = pe.MapNode(interface=fsl.MultiImageMaths(),
                        name='sca_seed_Z_smooth_%d' % num_strat, iterfield=['in_file'])

            try:
                node, out_file = strat.get_node_from_resource_pool('sca_seed_Z')
                workflow.connect(node, out_file,
                                 sca_seed_Z_smooth, 'in_file')
                workflow.connect(inputnode_fwhm, ('fwhm', set_gauss),
                                sca_seed_Z_smooth, 'op_string')
                node, out_file = strat.get_node_from_resource_pool('functional_brain_mask')
                workflow.connect(node, out_file,
                                 sca_seed_Z_smooth, 'operand_files')

            except:
                logConnectionError('SCA seed Z scores smooth', num_strat, strat.get_resource_pool(), '0044')
                raise
            strat.append_name(sca_seed_Z_smooth.name)
            strat.update_resource_pool({'sca_seed_Z_smooth':(sca_seed_Z_smooth, 'out_file')})

            if 1 in c.runRegisterFuncToMNI:

                sca_seed_Z_to_standard_smooth = sca_seed_Z_smooth.clone('sca_seed_Z_to_standard_smooth_%d' % num_strat)

                try:

                    node, out_file = strat.get_node_from_resource_pool('sca_seed_Z_to_standard')
                    workflow.connect(node, out_file,
                                     sca_seed_Z_to_standard_smooth, 'in_file')
                    workflow.connect(inputnode_fwhm, ('fwhm', set_gauss),
                                    sca_seed_Z_to_standard_smooth, 'op_string')
                    node, out_file = strat.get_node_from_resource_pool('functional_brain_mask_to_standard')
                    workflow.connect(node, out_file,
                                     sca_seed_Z_to_standard_smooth, 'operand_files')



                except:
                    logConnectionError('SCA seed Z scores smooth in MNI', num_strat, strat.get_resource_pool(), '0045')
                    raise

                strat.append_name(sca_seed_Z_to_standard_smooth.name)
                strat.update_resource_pool({'sca_seed_Z_to_standard_smooth':(sca_seed_Z_to_standard_smooth, 'out_file')})
                create_log_node(sca_seed_Z_to_standard_smooth, 'out_file', num_strat)
            num_strat += 1
    strat_list += new_strat_list



    """
    Smoothing SCA roi based Z scores and or possibly Z scores in MNI 
    """
    if (1 in c.runSCA) and (1 in c.runROITimeseries) and c.fwhm != None:
        for strat in strat_list:


            sca_roi_Z_to_standard_smooth = None

            sca_roi_Z_smooth = pe.MapNode(interface=fsl.MultiImageMaths(),
                        name='sca_roi_Z_smooth_%d' % num_strat, iterfield=['in_file'])

            try:
                node, out_file = strat.get_node_from_resource_pool('sca_roi_Z')
                workflow.connect(node, out_file,
                                 sca_roi_Z_smooth, 'in_file')
                workflow.connect(inputnode_fwhm, ('fwhm', set_gauss),
                                sca_roi_Z_smooth, 'op_string')
                node, out_file = strat.get_node_from_resource_pool('functional_brain_mask')
                workflow.connect(node, out_file,
                                 sca_roi_Z_smooth, 'operand_files')

            except:
                logConnectionError('SCA ROI Z scores smooth', num_strat, strat.get_resource_pool(), '0046')
                raise
            strat.append_name(sca_roi_Z_smooth.name)
            strat.update_resource_pool({'sca_roi_Z_smooth':(sca_roi_Z_smooth, 'out_file')})

            if 1 in c.runRegisterFuncToMNI:

                sca_roi_Z_to_standard_smooth = sca_roi_Z_smooth.clone('sca_roi_Z_to_standard_smooth_%d' % num_strat)

                try:


                    node, out_file = strat.get_node_from_resource_pool('sca_roi_Z_to_standard')
                    workflow.connect(node, out_file,
                                     sca_roi_Z_to_standard_smooth, 'in_file')
                    workflow.connect(inputnode_fwhm, ('fwhm', set_gauss),
                                    sca_roi_Z_to_standard_smooth, 'op_string')
                    node, out_file = strat.get_node_from_resource_pool('functional_brain_mask_to_standard')
                    workflow.connect(node, out_file,
                                     sca_roi_Z_to_standard_smooth, 'operand_files')



                except:
                    logConnectionError('SCA ROI Z scores smooth in MNI', num_strat, strat.get_resource_pool(), '0047')
                    raise

                strat.append_name(sca_roi_Z_smooth.name)
                strat.update_resource_pool({'sca_roi_Z_to_standard_smooth':(sca_roi_Z_to_standard_smooth, 'out_file')})
            num_strat += 1
    strat_list += new_strat_list



    """
    Inserting Surface Registration
    """
    new_strat_list = []
    num_strat = 0

    workflow_counter += 1
    if 1 in c.runSurfaceRegistraion:
        workflow_bit_id['surface_registration'] = workflow_counter
        for strat in strat_list:

            surface_reg = create_surface_registration('surface_reg_%d' % num_strat)
            surface_reg.inputs.inputspec.recon_subjects = c.reconSubjectsDirectory
            surface_reg.inputs.inputspec.subject_id = subject_id

            try:

                node, out_file = strat.get_leaf_properties()
                workflow.connect(node, out_file,
                                 surface_reg, 'inputspec.rest')

                node, out_file = strat.get_node_from_resource_pool('anatomical_brain')
                workflow.connect(node, out_file,
                                 surface_reg, 'inputspec.brain')

            except:
                logConnectionError('Surface Registration Workflow', num_strat, strat.get_resource_pool(), '0048')
                raise

            if 0 in c.runSurfaceRegistraion:
                tmp = strategy()
                tmp.resource_pool = dict(strat.resource_pool)
                tmp.leaf_node = (strat.leaf_node)
                tmp.leaf_out_file = str(strat.leaf_out_file)
                tmp.name = list(strat.name)
                strat = tmp
                new_strat_list.append(strat)

            strat.append_name(surface_reg.name)

            strat.update_resource_pool({'bbregister_registration' : (surface_reg, 'outputspec.out_reg_file'),
                                        'left_hemisphere_surface' :  (surface_reg, 'outputspec.lh_surface_file'),
                                        'right_hemisphere_surface' : (surface_reg, 'outputspec.rh_surface_file')})

            num_strat += 1

    strat_list += new_strat_list



    """
    Inserting vertices based timeseries
    """
    new_strat_list = []
    num_strat = 0

    if 1 in c.runVerticesTimeSeries:
        for strat in strat_list:

            vertices_timeseries = get_vertices_timeseries('vertices_timeseries_%d' % num_strat)

            try:

                node, out_file = strat.get_node_from_resource_pool('left_hemisphere_surface')
                workflow.connect(node, out_file,
                                 vertices_timeseries, 'inputspec.lh_surface_file')

                node, out_file = strat.get_node_from_resource_pool('right_hemisphere_surface')
                workflow.connect(node, out_file,
                                 vertices_timeseries, 'inputspec.rh_surface_file')

            except:
                logConnectionError('Vertices Timeseries Extraction', num_strat, strat.get_resource_pool(), '0049')
                raise

            if 0 in c.runVerticesTimeSeries:
                tmp = strategy()
                tmp.resource_pool = dict(strat.resource_pool)
                tmp.leaf_node = (strat.leaf_node)
                tmp.leaf_out_file = str(strat.leaf_out_file)
                tmp.name = list(strat.name)
                strat = tmp
                new_strat_list.append(strat)

            strat.append_name(vertices_timeseries.name)

            strat.update_resource_pool({'vertices_timeseries' : (vertices_timeseries, 'outputspec.surface_outputs')})

            num_strat += 1

    strat_list += new_strat_list



    """
    Inserting Network centrality
    """
    new_strat_list = []
    num_strat = 0

    if 1 in c.runNetworkCentrality:

        for strat in strat_list:

            resample_functional_to_template = pe.Node(interface=fsl.FLIRT(),
                                                  name='resample_functional_to_template_%d' % num_strat)
            resample_functional_to_template.inputs.interp = 'trilinear'
            resample_functional_to_template.inputs.apply_xfm = True
            resample_functional_to_template.inputs.in_matrix_file = c.identityMatrix

            template_dataflow = create_mask_dataflow(c.templateSpecificationFile, 'template_dataflow_%d' % num_strat)

            network_centrality = create_resting_state_graphs(c.memoryAllocatedForDegreeCentrality, 'network_centrality_%d' % num_strat)
            network_centrality.inputs.inputspec.threshold_option = c.correlationThresholdOption
            network_centrality.inputs.inputspec.threshold = c.correlationThreshold
            network_centrality.inputs.centrality_options.weight_options = c.centralityWeightOptions
            network_centrality.inputs.centrality_options.method_options = c.centralityMethodOptions



            try:

                node, out_file = strat.get_node_from_resource_pool('functional_mni')

                # resample the input functional file to template(roi/mask)
                workflow.connect(node, out_file,
                                 resample_functional_to_template, 'in_file')
                workflow.connect(template_dataflow, 'outputspec.out_file',
                                 resample_functional_to_template, 'reference')

                workflow.connect(resample_functional_to_template, 'out_file',
                                 network_centrality, 'inputspec.subject')
                workflow.connect(template_dataflow, 'outputspec.out_file',
                                 network_centrality, 'inputspec.template')


                strat.append_name(network_centrality.name)

                strat.update_resource_pool({'centrality_outputs' : (network_centrality, 'outputspec.centrality_outputs')})
                
                create_log_node(network_centrality, 'outputspec.centrality_outputs', num_strat)

                # if smoothing is required
                if c.fwhm != None :

                    z_score = get_zscore('centrality_zscore_%d' % num_strat)

                    smoothing = pe.MapNode(interface=fsl.MultiImageMaths(),
                                       name='network_centrality_smooth_%d' % num_strat,
                                       iterfield=['in_file'])


                    # calculate zscores
                    workflow.connect(template_dataflow, 'outputspec.out_file',
                                     z_score, 'inputspec.mask_file')
                    workflow.connect(network_centrality, 'outputspec.centrality_outputs',
                                     z_score, 'inputspec.input_file')

                    # connecting zscores to smoothing
                    workflow.connect(template_dataflow, 'outputspec.out_file',
                                     smoothing, 'operand_files')
                    workflow.connect(z_score, 'outputspec.z_score_img',
                                    smoothing, 'in_file')
                    workflow.connect(inputnode_fwhm, ('fwhm', set_gauss),
                                     smoothing, 'op_string')

                    strat.append_name(smoothing.name)
                    strat.update_resource_pool({'centrality_outputs_smoothed' : (smoothing, 'out_file'),
                                                'centrality_outputs_zscore' :   (z_score, 'outputspec.z_score_img')})
                    
                    strat.append_name(smoothing.name)
                    create_log_node(smoothing, 'out_file', num_strat)

            except:
                logConnectionError('Network Centrality', num_strat, strat.get_resource_pool(), '0050')
                raise

            if 0 in c.runNetworkCentrality:
                tmp = strategy()
                tmp.resource_pool = dict(strat.resource_pool)
                tmp.leaf_node = (strat.leaf_node)
                tmp.leaf_out_file = str(strat.leaf_out_file)
                tmp.name = list(strat.name)
                strat = tmp
                new_strat_list.append(strat)

            num_strat += 1

    strat_list += new_strat_list


    num_strat = 0



    """
    Quality Control
    """

<<<<<<< HEAD

=======
>>>>>>> 69d6420a
    if 1 in c.generateQualityControlImages:

        #register color palettes
        register_pallete(os.path.realpath(
                os.path.join(CPAC.__path__[0], 'qc', 'red.py')), 'red')
        register_pallete(os.path.realpath(
                os.path.join(CPAC.__path__[0], 'qc', 'green.py')), 'green')
        register_pallete(os.path.realpath(
                os.path.join(CPAC.__path__[0], 'qc', 'blue.py')), 'blue')
        register_pallete(os.path.realpath(
                os.path.join(CPAC.__path__[0], 'qc', 'red_to_blue.py')), 'red_to_blue')
        register_pallete(os.path.realpath(
                os.path.join(CPAC.__path__[0], 'qc', 'cyan_to_yellow.py')), 'cyan_to_yellow')
    
        hist = pe.Node(util.Function(input_names=['measure_file',
                                                   'measure'],
                                     output_names=['hist_path'],
                                     function=gen_histogram),
                        name='histogram')
        for strat in strat_list:

            #make SNR plot

            if 1 in c.runFunctionalPreprocessing:

                try:


                    hist_ = hist.clone('hist_snr_%d' % num_strat)
                    hist_.inputs.measure = 'snr'

                    drop_percent = pe.Node(util.Function(input_names=['measure_file',
                                                     'percent_'],
                                       output_names=['modified_measure_file'],
                                       function=drop_percent_),
                                       name='dp_snr_%d' % num_strat)
                    drop_percent.inputs.percent_ = 99

                    preproc, out_file = strat.get_node_from_resource_pool('preprocessed')
                    brain_mask, mask_file = strat.get_node_from_resource_pool('functional_brain_mask')
                    func_to_anat_xfm, xfm_file = strat.get_node_from_resource_pool('functional_to_anat_linear_xfm')
                    anat_ref, ref_file = strat.get_node_from_resource_pool('anatomical_brain')
                    mfa, mfa_file = strat.get_node_from_resource_pool('mean_functional_in_anat')

                    std_dev = pe.Node(util.Function(input_names=['mask_', 'func_'],
                                                    output_names=['new_fname'],
                                                      function=gen_std_dev),
                                        name='std_dev_%d' % num_strat)

                    std_dev_anat = pe.Node(util.Function(input_names=['func_',
                                                                      'ref_',
                                                                      'xfm_',
                                                                      'interp_'],
                                                         output_names=['new_fname'],
                                                         function=gen_func_anat_xfm),
                                           name='std_dev_anat_%d' % num_strat)

                    snr = pe.Node(util.Function(input_names=['std_dev', 'mean_func_anat'],
                                                output_names=['new_fname'],
                                                function=gen_snr),
                                  name='snr_%d' % num_strat)

                    ###
                    snr_val = pe.Node(util.Function(input_names=['measure_file'],
                                                output_names=['snr_storefl'],
                                                function=cal_snr_val),
                                  name='snr_val%d' % num_strat)


                    std_dev_anat.inputs.interp_ = 'trilinear'

                    montage_snr = create_montage('montage_snr_%d' % num_strat,
                                    'red_to_blue', 'snr')


                    workflow.connect(preproc, out_file,
                                     std_dev, 'func_')

                    workflow.connect(brain_mask, mask_file,
                                     std_dev, 'mask_')

                    workflow.connect(std_dev, 'new_fname',
                                     std_dev_anat, 'func_')

                    workflow.connect(func_to_anat_xfm, xfm_file,
                                     std_dev_anat, 'xfm_')

                    workflow.connect(anat_ref, ref_file,
                                     std_dev_anat, 'ref_')

                    workflow.connect(std_dev_anat, 'new_fname',
                                     snr, 'std_dev')

                    workflow.connect(mfa, mfa_file,
                                     snr, 'mean_func_anat')

                    workflow.connect(snr, 'new_fname',
                                     hist_, 'measure_file')

                    workflow.connect(snr, 'new_fname',
                                     drop_percent, 'measure_file')

                    workflow.connect(snr, 'new_fname',
                                     snr_val, 'measure_file')   ###


                    workflow.connect(drop_percent, 'modified_measure_file',
                                     montage_snr, 'inputspec.overlay')

                    workflow.connect(anat_ref, ref_file,
                                    montage_snr, 'inputspec.underlay')


                    strat.update_resource_pool({'qc___snr_a': (montage_snr, 'outputspec.axial_png'),
                                                'qc___snr_s': (montage_snr, 'outputspec.sagittal_png'),
                                                'qc___snr_hist': (hist_, 'hist_path'),
                                                'qc___snr_val': (snr_val, 'snr_storefl')})   ###
                    if not 3 in qc_montage_id_a:
                        qc_montage_id_a[3] = 'snr_a'
                        qc_montage_id_s[3] = 'snr_s'
                        qc_hist_id[3] = 'snr_hist'

                except:
                    logStandardError('QC', 'unable to get resources for SNR plot', '0051')
                    raise


            #make motion parameters plot

            if 1 in c.runFunctionalPreprocessing:

                try:

                    mov_param, out_file = strat.get_node_from_resource_pool('movement_parameters')
                    mov_plot = pe.Node(util.Function(input_names=['motion_parameters'],
                                                     output_names=['translation_plot',
                                                                   'rotation_plot'],
                                                     function=gen_motion_plt),
                                       name='motion_plt_%d' % num_strat)

                    workflow.connect(mov_param, out_file,
                                     mov_plot, 'motion_parameters')
                    strat.update_resource_pool({'qc___movement_trans_plot': (mov_plot, 'translation_plot'),
                                                'qc___movement_rot_plot': (mov_plot, 'rotation_plot')})

                    if not 6 in qc_plot_id:
                        qc_plot_id[6] = 'movement_trans_plot'

                    if not 7 in qc_plot_id:
                        qc_plot_id[7] = 'movement_rot_plot'


                except:
                    logStandardError('QC', 'unable to get resources for Motion Parameters plot', '0052')
                    raise


            # make FD plot and volumes removed
            if 1 in c.runGenerateMotionStatistics:

                try:
                    fd, out_file = strat.get_node_from_resource_pool('frame_wise_displacement')
                    excluded, out_file_ex = strat.get_node_from_resource_pool('scrubbing_frames_excluded')

                    fd_plot = pe.Node(util.Function(input_names=['arr',
                                                                 'ex_vol',
                                                                 'measure'],
                                                    output_names=['hist_path'],
                                                    function=gen_plot_png),
                                      name='fd_plot_%d' % num_strat)
                    fd_plot.inputs.measure = 'FD'
                    workflow.connect(fd, out_file,
                                     fd_plot, 'arr')
                    workflow.connect(excluded, out_file_ex,
                                     fd_plot, 'ex_vol')
                    strat.update_resource_pool({'qc___fd_plot': (fd_plot, 'hist_path')})
                    if not 8 in qc_plot_id:
                        qc_plot_id[8] = 'fd_plot'


                except:
                    logStandardError('QC', 'unable to get resources for FD plot', '0053')
                    raise


            # make QC montages for Skull Stripping Visualization

            try:
                anat_underlay, out_file = strat.get_node_from_resource_pool('anatomical_brain')
                skull, out_file_s = strat.get_node_from_resource_pool('anatomical_reorient')


                montage_skull = create_montage('montage_skull_%d' % num_strat,
                                    'red', 'skull_vis')   ###

                skull_edge = pe.Node(util.Function(input_names=['file_'],
                                                   output_names=['new_fname'],
                                                   function=make_edge),
                                     name='skull_edge_%d' % num_strat)


                workflow.connect(skull, out_file_s,
                                 skull_edge, 'file_')

                workflow.connect(anat_underlay, out_file,
                                 montage_skull, 'inputspec.underlay')

                workflow.connect(skull_edge, 'new_fname',
                                 montage_skull, 'inputspec.overlay')

                strat.update_resource_pool({'qc___skullstrip_vis_a': (montage_skull, 'outputspec.axial_png'),
                                            'qc___skullstrip_vis_s': (montage_skull, 'outputspec.sagittal_png')})

                if not 1 in qc_montage_id_a:
                        qc_montage_id_a[1] = 'skullstrip_vis_a'
                        qc_montage_id_s[1] = 'skullstrip_vis_s'

            except:
                logStandardError('QC', 'Cannot generate QC montages for Skull Stripping: Resources Not Found', '0054')
                raise


            ### make QC montages for mni normalized anatomical image

            try:
                mni_anat_underlay, out_file = strat.get_node_from_resource_pool('mni_normalized_anatomical')

                montage_mni_anat = create_montage('montage_mni_anat_%d' % num_strat,
                                    'red', 'mni_anat')  

                workflow.connect(mni_anat_underlay, out_file,
                                 montage_mni_anat, 'inputspec.underlay')

                montage_mni_anat.inputs.inputspec.overlay = p.resource_filename('CPAC','resources/templates/MNI152_Edge_AllTissues.nii.gz')

                strat.update_resource_pool({'qc___mni_normalized_anatomical_a': (montage_mni_anat, 'outputspec.axial_png'),
                                            'qc___mni_normalized_anatomical_s': (montage_mni_anat, 'outputspec.sagittal_png')})

                if not 6 in qc_montage_id_a:
                        qc_montage_id_a[6] = 'mni_normalized_anatomical_a'
                        qc_montage_id_s[6] = 'mni_normalized_anatomical_s'

            except:
                logStandardError('QC', 'Cannot generate QC montages for MNI normalized anatomical: Resources Not Found', '0054')
                raise


<<<<<<< HEAD
            ### make QC montages for mni normalized anatomical image

            try:
                mni_anat_underlay, out_file = strat.get_node_from_resource_pool('mni_normalized_anatomical')

                montage_mni_anat = create_montage('montage_mni_anat_%d' % num_strat,
                                    'red', 'mni_anat')  

                workflow.connect(mni_anat_underlay, out_file,
                                 montage_mni_anat, 'inputspec.underlay')

                montage_mni_anat.inputs.inputspec.overlay = p.resource_filename('CPAC','resources/templates/MNI152_Edge_AllTissues.nii.gz')

                strat.update_resource_pool({'qc___mni_normalized_anatomical_a': (montage_mni_anat, 'outputspec.axial_png'),
                                            'qc___mni_normalized_anatomical_s': (montage_mni_anat, 'outputspec.sagittal_png')})

                if not 6 in qc_montage_id_a:
                        qc_montage_id_a[6] = 'mni_normalized_anatomical_a'
                        qc_montage_id_s[6] = 'mni_normalized_anatomical_s'

            except:

                print 'Cannot generate QC montages for mni normalized anatomical: Resources Not Found'
                raise


=======
>>>>>>> 69d6420a

            # make QC montages for CSF WM GM

            try:
                anat_underlay, out_file = strat.get_node_from_resource_pool('anatomical_brain')
                csf_overlay, out_file_csf = strat.get_node_from_resource_pool('anatomical_csf_mask')
                wm_overlay, out_file_wm = strat.get_node_from_resource_pool('anatomical_wm_mask')
                gm_overlay, out_file_gm = strat.get_node_from_resource_pool('anatomical_gm_mask')

                montage_csf_gm_wm = create_montage_gm_wm_csf('montage_csf_gm_wm_%d' % num_strat,
                                    'montage_csf_gm_wm')

                workflow.connect(anat_underlay, out_file,
                                 montage_csf_gm_wm, 'inputspec.underlay')

                workflow.connect(csf_overlay, out_file_csf,
                                 montage_csf_gm_wm, 'inputspec.overlay_csf')

                workflow.connect(wm_overlay, out_file_wm,
                                 montage_csf_gm_wm, 'inputspec.overlay_wm')

                workflow.connect(gm_overlay, out_file_gm,
                                 montage_csf_gm_wm, 'inputspec.overlay_gm')

                strat.update_resource_pool({'qc___csf_gm_wm_a': (montage_csf_gm_wm, 'outputspec.axial_png'),
                                            'qc___csf_gm_wm_s': (montage_csf_gm_wm, 'outputspec.sagittal_png')})

                if not 2 in qc_montage_id_a:
                        qc_montage_id_a[2] = 'csf_gm_wm_a'
                        qc_montage_id_s[2] = 'csf_gm_wm_s'

            except:
                logStandardError('QC', 'Cannot generate QC montages for WM GM CSF masks: Resources Not Found', '0055')
                raise


            # make QC montage for Mean Functional in T1 with T1 edge

            try:
                anat, out_file = strat.get_node_from_resource_pool('anatomical_brain')
                m_f_a, out_file_mfa = strat.get_node_from_resource_pool('mean_functional_in_anat')

                montage_anat = create_montage('montage_anat_%d' % num_strat,
                                    'red', 't1_edge_on_mean_func_in_t1')   ###

                anat_edge = pe.Node(util.Function(input_names=['file_'],
                                                   output_names=['new_fname'],
                                                   function=make_edge),
                                     name='anat_edge_%d' % num_strat)

                workflow.connect(anat, out_file,
                                 anat_edge, 'file_')


                workflow.connect(m_f_a, out_file_mfa,
                                 montage_anat, 'inputspec.underlay')

                workflow.connect(anat_edge, 'new_fname',
                                 montage_anat, 'inputspec.overlay')

                strat.update_resource_pool({'qc___mean_func_with_t1_edge_a': (montage_anat, 'outputspec.axial_png'),
                                            'qc___mean_func_with_t1_edge_s': (montage_anat, 'outputspec.sagittal_png')})

                if not 4 in qc_montage_id_a:
                        qc_montage_id_a[4] = 'mean_func_with_t1_edge_a'
                        qc_montage_id_s[4] = 'mean_func_with_t1_edge_s'


            except:
                logStandardError('QC', 'Cannot generate QC montages for Mean Functional in T1 with T1 edge: Resources Not Found', '0056')
                raise

            # make QC montage for Mean Functional in MNI with MNI edge

            try:
                m_f_i, out_file = strat.get_node_from_resource_pool('mean_functional_in_mni')

                montage_mfi = create_montage('montage_mfi_%d' % num_strat,
                                    'red', 'MNI_edge_on_mean_func_mni')   ###

#                  MNI_edge = pe.Node(util.Function(input_names=['file_'],
#                                                     output_names=['new_fname'],
#                                                     function=make_edge),
#                                       name='MNI_edge_%d' % num_strat)
#                  #MNI_edge.inputs.file_ = c.standardResolutionBrain
#                 workflow.connect(MNI_edge, 'new_fname',
#                                  montage_mfi, 'inputspec.overlay')

                workflow.connect(m_f_i, out_file,
                                 montage_mfi, 'inputspec.underlay')

                montage_mfi.inputs.inputspec.overlay = p.resource_filename('CPAC','resources/templates/MNI152_Edge_AllTissues.nii.gz')


                strat.update_resource_pool({'qc___mean_func_with_mni_edge_a': (montage_mfi, 'outputspec.axial_png'),
                                            'qc___mean_func_with_mni_edge_s': (montage_mfi, 'outputspec.sagittal_png')})

                if not 5 in qc_montage_id_a:
                        qc_montage_id_a[5] = 'mean_func_with_mni_edge_a'
                        qc_montage_id_s[5] = 'mean_func_with_mni_edge_s'


            except:
                logStandardError('QC', 'Cannot generate QC montages for Mean Functional in MNI with MNI edge: Resources Not Found', '0057')
                raise


            # make QC montages for SCA ROI Smoothed Derivative
            if (1 in c.runSCA) and (1 in c.runROITimeseries):

                hist_ = hist.clone('hist_sca_roi_%d' % num_strat)
                hist_.inputs.measure = 'sca_roi'

                drop_percent = pe.MapNode(util.Function(input_names=['measure_file',
                                                     'percent_'],
                                       output_names=['modified_measure_file'],
                                       function=drop_percent_),
                                       name='dp_sca_roi_%d' % num_strat, iterfield=['measure_file'])
                drop_percent.inputs.percent_ = 99.999
                if c.fwhm != None:

                    sca_overlay, out_file = strat.get_node_from_resource_pool('sca_roi_Z_to_standard_smooth')
                    montage_sca_roi = create_montage('montage_sca_roi_standard_smooth_%d' % num_strat,
                                    'cyan_to_yellow', 'sca_roi_smooth')

                    montage_sca_roi.inputs.inputspec.underlay = c.standardResolutionBrain

                    workflow.connect(sca_overlay, out_file,
                                     drop_percent, 'measure_file')

                    workflow.connect(drop_percent, 'modified_measure_file',
                                     montage_sca_roi, 'inputspec.overlay')

                    workflow.connect(sca_overlay, out_file,
                                     hist_, 'measure_file')
                    strat.update_resource_pool({'qc___sca_roi_smooth_a': (montage_sca_roi, 'outputspec.axial_png'),
                                            'qc___sca_roi_smooth_s': (montage_sca_roi, 'outputspec.sagittal_png'),
                                            'qc___sca_roi_smooth_hist': (hist_, 'hist_path')})

                    if not 9 in qc_montage_id_a:
                        qc_montage_id_a[9] = 'sca_roi_smooth_a'
                        qc_montage_id_s[9] = 'sca_roi_smooth_s'
                        qc_hist_id[9] = 'sca_roi_smooth_hist'


                else:

                    sca_overlay, out_file = strat.get_node_from_resource_pool('sca_roi_Z_to_standard')
                    montage_sca_roi = create_montage('montage_sca_roi_standard_%d' % num_strat,
                                    'cyan_to_yellow', 'sca_roi')

                    montage_sca_roi.inputs.inputspec.underlay = c.standardResolutionBrain
                    workflow.connect(sca_overlay, out_file,
                                     drop_percent, 'measure_file')

                    workflow.connect(drop_percent, 'modified_measure_file',
                                     montage_sca_roi, 'inputspec.overlay')

                    workflow.connect(sca_overlay, out_file,
                                     hist_, 'measure_file')

                    strat.update_resource_pool({'qc___sca_roi_a': (montage_sca_roi, 'outputspec.axial_png'),
                                            'qc___sca_roi_s': (montage_sca_roi, 'outputspec.sagittal_png'),
                                            'qc___sca_roi_hist': (hist_, 'hist_path')})

                    if not 9 in qc_montage_id_a:
                        qc_montage_id_a[9] = 'sca_roi_a'
                        qc_montage_id_s[9] = 'sca_roi_s'
                        qc_hist_id[9] = 'sca_roi_hist'



            # make QC montages for SCA Smoothed Derivative
            if (1 in c.runSCA) and (1 in c.runVoxelTimeseries):
                hist_ = hist.clone('hist_sca_seeds_%d' % num_strat)
                hist_.inputs.measure = 'sca_seeds'

                drop_percent = pe.MapNode(util.Function(input_names=['measure_file',
                                                     'percent_'],
                                       output_names=['modified_measure_file'],
                                       function=drop_percent_),
                                       name='dp_sca_seed_%d' % num_strat, iterfield=['measure_file'])
                drop_percent.inputs.percent_ = 99.999
                if c.fwhm != None:

                    sca_overlay, out_file = strat.get_node_from_resource_pool('sca_seed_Z_to_standard_smooth')
                    montage_sca_seeds = create_montage('montage_seed_standard_smooth_%d' % num_strat,
                                    'cyan_to_yellow', 'sca_seed_smooth')

                    montage_sca_seeds.inputs.inputspec.underlay = c.standardResolutionBrain
                    workflow.connect(sca_overlay, out_file,
                                     drop_percent, 'measure_file')

                    workflow.connect(drop_percent, 'modified_measure_file',
                                     montage_sca_seeds, 'inputspec.overlay')

                    workflow.connect(sca_overlay, out_file,
                                     hist_, 'measure_file')

                    strat.update_resource_pool({'qc___sca_seeds_smooth_a': (montage_sca_seeds, 'outputspec.axial_png'),
                                            'qc___sca_seeds_smooth_s': (montage_sca_seeds, 'outputspec.sagittal_png'),
                                            'qc___sca_seeds_smooth_hist': (hist_, 'hist_path')})

                    if not 10 in qc_montage_id_a:
                        qc_montage_id_a[10] = 'sca_seeds_smooth_a'
                        qc_montage_id_s[10] = 'sca_seeds_smooth_s'
                        qc_hist_id[10] = 'sca_seeds_smooth_hist'

                else:
                
                    sca_overlay, out_file = strat.get_node_from_resource_pool('sca_seed_Z_to_standard')
                    montage_sca_seeds = create_montage('montage_sca_seed_standard_%d' % num_strat,
                                    'cyan_to_yellow', 'sca_seed')

                    montage_sca_seeds.inputs.inputspec.underlay = c.standardResolutionBrain
                    workflow.connect(sca_overlay, out_file,
                                     drop_percent, 'measure_file')

                    workflow.connect(drop_percent, 'modified_measure_file',
                                     montage_sca_seeds, 'inputspec.overlay')

                    workflow.connect(sca_overlay, out_file,
                                     hist_, 'measure_file')
                    strat.update_resource_pool({'qc___sca_seeds_a': (montage_sca_seeds, 'outputspec.axial_png'),
                                            'qc___sca_seeds_s': (montage_sca_seeds, 'outputspec.sagittal_png'),
                                            'qc___sca_seeds_hist': (hist_, 'hist_path')})

                    if not 10 in qc_montage_id_a:
                        qc_montage_id_a[10] = 'sca_seeds_a'
                        qc_montage_id_s[10] = 'sca_seeds_s'
                        qc_hist_id[10] = 'sca_seeds_hist'




            # make QC montages for Network Centrality
            if 1 in c.runNetworkCentrality:

                hist_ = hist.clone('hist_centrality_%d' % num_strat)
                hist_.inputs.measure = 'centrality'

                drop_percent = pe.MapNode(util.Function(input_names=['measure_file',
                                                     'percent_'],
                                       output_names=['modified_measure_file'],
                                       function=drop_percent_),
                                       name='dp_centrality_%d' % num_strat, iterfield=['measure_file'])
                drop_percent.inputs.percent_ = 99.999
                if c.fwhm != None:

                    centrality_overlay, out_file = strat.get_node_from_resource_pool('centrality_outputs_smoothed')
                    montage_centrality = create_montage('montage_centrality_%d' % num_strat,
                                    'cyan_to_yellow', 'centrality')

                    montage_centrality.inputs.inputspec.underlay = c.standardResolutionBrain
                    workflow.connect(centrality_overlay, out_file,
                                     drop_percent, 'measure_file')

                    workflow.connect(drop_percent, 'modified_measure_file',
                                     montage_centrality, 'inputspec.overlay')

                    workflow.connect(centrality_overlay, out_file,
                                     hist_, 'measure_file')
                    strat.update_resource_pool({'qc___centrality_smooth_a': (montage_centrality, 'outputspec.axial_png'),
                                            'qc___centrality_smooth_s': (montage_centrality, 'outputspec.sagittal_png'),
                                            'qc___centrality_smooth_hist': (hist_, 'hist_path')})
                    if not 11 in qc_montage_id_a:
                        qc_montage_id_a[11] = 'centrality_smooth_a'
                        qc_montage_id_s[11] = 'centrality_smooth_s'
                        qc_hist_id[11] = 'centrality_smooth_hist'



                else:

                    centrality_overlay, out_file = strat.get_node_from_resource_pool('centrality_outputs')
                    montage_centrality = create_montage('montage_centrality_standard_%d' % num_strat,
                                    'cyan_to_yellow', 'centrality')

                    montage_centrality.inputs.inputspec.underlay = c.standardResolutionBrain
                    workflow.connect(centrality_overlay, out_file,
                                     drop_percent, 'measure_file')

                    workflow.connect(drop_percent, 'modified_measure_file',
                                     montage_centrality, 'inputspec.overlay')

                    workflow.connect(centrality_overlay, out_file,
                                     hist_, 'measure_file')
                    strat.update_resource_pool({'qc___centrality_a': (montage_centrality, 'outputspec.axial_png'),
                                            'qc___centrality_s': (montage_centrality, 'outputspec.sagittal_png'),
                                            'qc___centrality_hist': (hist_, 'hist_path')})
                    if not 11 in qc_montage_id_a:
                        qc_montage_id_a[11] = 'centrality_a'
                        qc_montage_id_s[11] = 'centrality_s'
                        qc_hist_id[11] = 'centrality_hist'





            #QC Montages for MultiReg SCA
            if (1 in c.runMultRegSCA) and (1 in c.runROITimeseries):


                hist_ = hist.clone('hist_dr_sca_%d' % num_strat)
                hist_.inputs.measure = 'temporal_regression_sca'

                drop_percent = pe.MapNode(util.Function(input_names=['measure_file',
                                                      'percent_'],
                                       output_names=['modified_measure_file'],
                                       function=drop_percent_),
                                       name='dp_temporal_regression_sca_%d' % num_strat, iterfield=['measure_file'])
                drop_percent.inputs.percent_ = 99.98

                if c.fwhm != None:

                    temporal_regression_sca_overlay, out_file = strat.get_node_from_resource_pool('sca_tempreg_maps_z_files_smooth')
                    montage_temporal_regression_sca = create_montage('montage_temporal_regression_sca_%d' % num_strat,
                                      'cyan_to_yellow', 'temporal_regression_sca_smooth')

                    montage_temporal_regression_sca.inputs.inputspec.underlay = c.standardResolutionBrain
                    strat.update_resource_pool({'qc___temporal_regression_sca_smooth_a': (montage_temporal_regression_sca, 'outputspec.axial_png'),
                                            'qc___temporal_regression_sca_smooth_s': (montage_temporal_regression_sca, 'outputspec.sagittal_png'),
                                            'qc___temporal_regression_sca_smooth_hist': (hist_, 'hist_path')})

                    if not 12 in qc_montage_id_a:
                        qc_montage_id_a[12] = 'temporal_regression_sca_smooth_a'
                        qc_montage_id_s[12] = 'temporal_regression_sca_smooth_s'
                        qc_hist_id[12] = 'temporal_regression_sca_smooth_hist'

                else:
                    temporal_regression_sca_overlay, out_file = strat.get_node_from_resource_pool('sca_tempreg_maps_z_files')
                    montage_temporal_regression_sca = create_montage('montage_temporal_regression_sca_%d' % num_strat,
                                      'cyan_to_yellow', 'temporal_regression_sca')

                    montage_temporal_regression_sca.inputs.inputspec.underlay = c.standardResolutionBrain
                    strat.update_resource_pool({'qc___temporal_regression_sca_a': (montage_temporal_regression_sca, 'outputspec.axial_png'),
                                            'qc___temporal_regression_sca_s': (montage_temporal_regression_sca, 'outputspec.sagittal_png'),
                                            'qc___temporal_regression_sca_hist': (hist_, 'hist_path')})

                    if not 12 in qc_montage_id_a:
                        qc_montage_id_a[12] = 'temporal_regression_sca_a'
                        qc_montage_id_s[12] = 'temporal_regression_sca_s'
                        qc_hist_id[12] = 'temporal_regression_sca_hist'




                workflow.connect(temporal_regression_sca_overlay, out_file,
                                 drop_percent, 'measure_file')

                workflow.connect(drop_percent, 'modified_measure_file',
                                 montage_temporal_regression_sca, 'inputspec.overlay')
                workflow.connect(temporal_regression_sca_overlay, out_file,
                                     hist_, 'measure_file')

            #QC Montages for MultiReg DR
            if (1 in c.runDualReg) and (1 in c.runSpatialRegression):


                hist_ = hist.clone('hist_temp_dr_%d' % num_strat)
                hist_.inputs.measure = 'temporal_dual_regression'

                drop_percent = pe.MapNode(util.Function(input_names=['measure_file',
                                                      'percent_'],
                                       output_names=['modified_measure_file'],
                                       function=drop_percent_),
                                       name='dp_temporal_dual_regression_%d' % num_strat, iterfield=['measure_file'])
                drop_percent.inputs.percent_ = 99.98

                if c.fwhm != None:

                    temporal_dual_regression_overlay, out_file = strat.get_node_from_resource_pool('dr_tempreg_maps_z_files_smooth')
                    montage_temporal_dual_regression = create_montage('montage_temporal_dual_regression_%d' % num_strat,
                                      'cyan_to_yellow', 'temporal_dual_regression_smooth')

                    montage_temporal_dual_regression.inputs.inputspec.underlay = c.standardResolutionBrain
                    strat.update_resource_pool({'qc___temporal_dual_regression_smooth_a': (montage_temporal_dual_regression, 'outputspec.axial_png'),
                                            'qc___temporal_dual_regression_smooth_s': (montage_temporal_dual_regression, 'outputspec.sagittal_png'),
                                            'qc___temporal_dual_regression_smooth_hist': (hist_, 'hist_path')})
                    if not 13 in qc_montage_id_a:
                        qc_montage_id_a[13] = 'temporal_dual_regression_smooth_a'
                        qc_montage_id_s[13] = 'temporal_dual_regression_smooth_s'
                        qc_hist_id[13] = 'temporal_dual_regression_smooth_hist'


                else:
                    temporal_dual_regression_overlay, out_file = strat.get_node_from_resource_pool('dr_tempreg_maps_z_files')
                    montage_temporal_dual_regression = create_montage('montage_temporal_dual_regression_%d' % num_strat,
                                      'cyan_to_yellow', 'temporal_dual_regression')

                    montage_temporal_dual_regression.inputs.inputspec.underlay = c.standardResolutionBrain
                    strat.update_resource_pool({'qc___temporal_dual_regression_a': (montage_temporal_dual_regression, 'outputspec.axial_png'),
                                            'qc___temporal_dual_regression_s': (montage_temporal_dual_regression, 'outputspec.sagittal_png'),
                                            'qc___temporal_dual_regression_hist': (hist_, 'hist_path')})
                    if not 13 in qc_montage_id_a:
                        qc_montage_id_a[13] = 'temporal_dual_regression_a'
                        qc_montage_id_s[13] = 'temporal_dual_regression_s'
                        qc_hist_id[13] = 'temporal_dual_regression_hist'






                workflow.connect(temporal_dual_regression_overlay, out_file,
                                 drop_percent, 'measure_file')

                workflow.connect(drop_percent, 'modified_measure_file',
                                 montage_temporal_dual_regression, 'inputspec.overlay')
                workflow.connect(temporal_dual_regression_overlay, out_file,
                                     hist_, 'measure_file')


            if 1 in c.runVMHC:
                hist_ = hist.clone('hist_vmhc_%d' % num_strat)
                hist_.inputs.measure = 'vmhc'

                drop_percent = pe.Node(util.Function(input_names=['measure_file',
                                                     'percent_'],
                                       output_names=['modified_measure_file'],
                                       function=drop_percent_),
                                       name='dp_vmhc%d' % num_strat)
                drop_percent.inputs.percent_ = 99.98

                vmhc_overlay, out_file = strat.get_node_from_resource_pool('vmhc_z_score_stat_map')
                montage_vmhc = create_montage('montage_vmhc_%d' % num_strat,
                                  'cyan_to_yellow', 'vmhc_smooth')

                montage_vmhc.inputs.inputspec.underlay = c.standardResolutionBrain
                workflow.connect(vmhc_overlay, out_file,
                                 drop_percent, 'measure_file')

                workflow.connect(drop_percent, 'modified_measure_file',
                                 montage_vmhc, 'inputspec.overlay')
                workflow.connect(vmhc_overlay, out_file,
                                     hist_, 'measure_file')
                strat.update_resource_pool({'qc___vmhc_smooth_a': (montage_vmhc, 'outputspec.axial_png'),
                                            'qc___vmhc_smooth_s': (montage_vmhc, 'outputspec.sagittal_png'),
                                            'qc___vmhc_smooth_hist': (hist_, 'hist_path')})

                if not 14 in qc_montage_id_a:
                    qc_montage_id_a[14] = 'vmhc_smooth_a'
                    qc_montage_id_s[14] = 'vmhc_smooth_s'
                    qc_hist_id[14] = 'vmhc_smooth_hist'



            if 1 in c.runReHo:
                hist_ = hist.clone('hist_reho_%d' % num_strat)
                hist_.inputs.measure = 'reho'

                drop_percent = pe.Node(util.Function(input_names=['measure_file',
                                                     'percent_'],
                                       output_names=['modified_measure_file'],
                                       function=drop_percent_),
                                       name='dp_reho%d' % num_strat)
                drop_percent.inputs.percent_ = 99.999

                if c.fwhm != None:
                    reho_overlay, out_file = strat.get_node_from_resource_pool('reho_Z_to_standard_smooth')
                    montage_reho = create_montage('montage_reho_%d' % num_strat,
                                  'cyan_to_yellow', 'reho_standard_smooth')
                    montage_reho.inputs.inputspec.underlay = c.standardResolutionBrain
                    workflow.connect(reho_overlay, out_file,
                                     hist_, 'measure_file')
                    strat.update_resource_pool({'qc___reho_smooth_a': (montage_reho, 'outputspec.axial_png'),
                                            'qc___reho_smooth_s': (montage_reho, 'outputspec.sagittal_png'),
                                            'qc___reho_smooth_hist': (hist_, 'hist_path')})

                    if not 15 in qc_montage_id_a:
                        qc_montage_id_a[15] = 'reho_smooth_a'
                        qc_montage_id_s[15] = 'reho_smooth_s'
                        qc_hist_id[15] = 'reho_smooth_hist'


                else:
                    reho_overlay, out_file = strat.get_node_from_resource_pool('reho_Z_to_standard')
                    montage_reho = create_montage('montage_reho_%d' % num_strat,
                                  'cyan_to_yellow', 'reho_standard')
                    montage_reho.inputs.inputspec.underlay = c.standardResolutionBrain
                    workflow.connect(reho_overlay, out_file,
                                     hist_, 'measure_file')
                    strat.update_resource_pool({'qc___reho_a': (montage_reho, 'outputspec.axial_png'),
                                            'qc___reho_s': (montage_reho, 'outputspec.sagittal_png'),
                                            'qc___reho_hist': (hist_, 'hist_path')})

                    if not 15 in qc_montage_id_a:
                        qc_montage_id_a[15] = 'reho_a'
                        qc_montage_id_s[15] = 'reho_s'
                        qc_hist_id[15] = 'reho_hist'


                workflow.connect(reho_overlay, out_file,
                                 drop_percent, 'measure_file')

                workflow.connect(drop_percent, 'modified_measure_file',
                                 montage_reho, 'inputspec.overlay')


            if 1 in c.runALFF:
                hist_alff = hist.clone('hist_alff_%d' % num_strat)
                hist_alff.inputs.measure = 'alff'

                hist_falff = hist.clone('hist_falff_%d' % num_strat)
                hist_falff.inputs.measure = 'falff'


                drop_percent = pe.Node(util.Function(input_names=['measure_file',
                                                     'percent_'],
                                       output_names=['modified_measure_file'],
                                       function=drop_percent_),
                                       name='dp_alff%d' % num_strat)
                drop_percent.inputs.percent_ = 99.7

                drop_percent_falff = drop_percent.clone('dp_falff%d' % num_strat)
                drop_percent_falff.inputs.percent_ = 99.999

                if c.fwhm != None:
                    alff_overlay, out_file = strat.get_node_from_resource_pool('alff_Z_to_standard_smooth')
                    falff_overlay, out_file_f = strat.get_node_from_resource_pool('falff_Z_to_standard_smooth')
                    montage_alff = create_montage('montage_alff_%d' % num_strat,
                                  'cyan_to_yellow', 'alff_standard_smooth')
                    montage_alff.inputs.inputspec.underlay = c.standardResolutionBrain
                    montage_falff = create_montage('montage_falff_%d' % num_strat,
                                  'cyan_to_yellow', 'falff_standard_smooth')
                    montage_falff.inputs.inputspec.underlay = c.standardResolutionBrain
                    workflow.connect(alff_overlay, out_file,
                                     hist_alff, 'measure_file')

                    workflow.connect(falff_overlay, out_file_f,
                                     hist_falff, 'measure_file')
                    strat.update_resource_pool({'qc___alff_smooth_a': (montage_alff, 'outputspec.axial_png'),
                                            'qc___alff_smooth_s': (montage_alff, 'outputspec.sagittal_png'),
                                            'qc___falff_smooth_a': (montage_falff, 'outputspec.axial_png'),
                                            'qc___falff_smooth_s': (montage_falff, 'outputspec.sagittal_png'),
                                            'qc___alff_smooth_hist': (hist_alff, 'hist_path'),
                                            'qc___falff_smooth_hist': (hist_falff, 'hist_path')})

                    if not 16 in qc_montage_id_a:
                        qc_montage_id_a[16] = 'alff_smooth_a'
                        qc_montage_id_s[16] = 'alff_smooth_s'
                        qc_hist_id[16] = 'alff_smooth_hist'

                    if not 17 in qc_montage_id_a:
                        qc_montage_id_a[17] = 'falff_smooth_a'
                        qc_montage_id_s[17] = 'falff_smooth_s'
                        qc_hist_id[17] = 'falff_smooth_hist'



                else:
                    alff_overlay, out_file = strat.get_node_from_resource_pool('alff_Z_to_standard')
                    falff_overlay, out_file = strat.get_node_from_resource_pool('falff_Z_to_standard')
                    montage_alff = create_montage('montage_alff_%d' % num_strat,
                                  'cyan_to_yellow', 'alff_standard')
                    montage_alff.inputs.inputspec.underlay = c.standardResolutionBrain
                    montage_falff = create_montage('montage_falff_%d' % num_strat,
                                  'cyan_to_yellow', 'falff_standard')
                    montage_falff.inputs.inputspec.underlay = c.standardResolutionBrain
                    workflow.connect(alff_overlay, out_file,
                                     hist_alff, 'measure_file')

                    workflow.connect(falff_overlay, out_file_f,
                                     hist_falff, 'measure_file')
                    strat.update_resource_pool({'qc___alff_a': (montage_alff, 'outputspec.axial_png'),
                                            'qc___alff_s': (montage_alff, 'outputspec.sagittal_png'),
                                            'qc___falff_a': (montage_falff, 'outputspec.axial_png'),
                                            'qc___falff_s': (montage_falff, 'outputspec.sagittal_png'),
                                            'qc___alff_hist': (hist_alff, 'hist_path'),
                                            'qc___falff_hist': (hist_falff, 'hist_path')})

                    if not 16 in qc_montage_id_a:
                        qc_montage_id_a[16] = 'alff_a'
                        qc_montage_id_s[16] = 'alff_smooth_s'
                        qc_hist_id[16] = 'alff_smooth_hist'

                    if not 16 in qc_montage_id_a:
                        qc_montage_id_a[17] = 'falff_a'
                        qc_montage_id_s[17] = 'falff_s'
                        qc_hist_id[17] = 'falff_hist'



                workflow.connect(alff_overlay, out_file,
                                 drop_percent, 'measure_file')

                workflow.connect(drop_percent, 'modified_measure_file',
                                 montage_alff, 'inputspec.overlay')

                workflow.connect(falff_overlay, out_file,
                                 drop_percent_falff, 'measure_file')

                workflow.connect(drop_percent_falff, 'modified_measure_file',
                                 montage_falff, 'inputspec.overlay')




            num_strat += 1
            
                
    logger.info('\n\n' + 'Pipeline building completed.' + '\n\n')



    ###################### end of workflow ###########
<<<<<<< HEAD


    try:
        workflow.write_graph(graph2use='orig')
    except:
        pass


    """
    Datasink
    """
    import networkx as nx
    num_strat = 0
    sink_idx = 0
    pip_ids = []
    
    wf_names = []
    scan_ids = ['scan_anat']
    for id in sub_dict['rest']:
        scan_ids.append('scan_'+ str(id))
    
    for strat in strat_list:
        rp = strat.get_resource_pool()

        # build helper dictionary to assist with a clean strategy label for symlinks

        strategy_tag_helper_symlinks = {}
 
        if any('scrubbing' in name for name in strat.get_name()):
            strategy_tag_helper_symlinks['_threshold'] = 1
        else:
            strategy_tag_helper_symlinks['_threshold'] = 0

        if any('seg_preproc' in name for name in strat.get_name()):
            strategy_tag_helper_symlinks['_csf_threshold'] = 1
            strategy_tag_helper_symlinks['_wm_threshold'] = 1
            strategy_tag_helper_symlinks['_gm_threshold'] = 1
        else:
            strategy_tag_helper_symlinks['_csf_threshold'] = 0
            strategy_tag_helper_symlinks['_wm_threshold'] = 0
            strategy_tag_helper_symlinks['_gm_threshold'] = 0


        if any('median_angle_corr'in name for name in strat.get_name()):
            strategy_tag_helper_symlinks['_target_angle_deg'] = 1
        else:
            strategy_tag_helper_symlinks['_target_angle_deg'] = 0


        if any('nuisance'in name for name in strat.get_name()):
            strategy_tag_helper_symlinks['nuisance'] = 1
        else:
            strategy_tag_helper_symlinks['nuisance'] = 0

        strat_tag = ""
=======
>>>>>>> 69d6420a

    # Run the pipeline only if the user signifies.
    # otherwise, only construct the pipeline (above)
    if run == 1:

        try:
            workflow.write_graph(graph2use='orig')
        except:
            pass
    
    
    
        ## this section creates names for the different branched strategies.
        ## it identifies where the pipeline has forked and then appends the name
        ## of the forked nodes to the branch name in the output directory
        renamedStrats = []
        forkPoints = []
        forkPointsDict = {}
        
        for strat in strat_list:
            
            # load list of nodes in this one particular
            # strat into the list "nodeList"
            nodeList = strat.name
            renamedNodesList = []
            
            # strip the _n (n being the strat number) from
            # each node name and return to a list
            for node in nodeList:
                
                renamedNodesList.append(node[:-2])
                
            renamedStrats.append(renamedNodesList)
            
            
<<<<<<< HEAD
            if workflow_bit_id.get(name) != None:
                    strat_tag += name + '_'
                    
                    print name, ' ~~~ ', 2 ** workflow_bit_id[name]
                    hash_val += 2 ** workflow_bit_id[name]

        if p_name == None or p_name == 'None':
            pipeline_id = ''
            pipeline_id = linecache.getline(os.path.realpath(os.path.join(CPAC.__path__[0], 'utils', 'pipeline_names.py')), hash_val)
            pipeline_id = pipeline_id.rstrip('\r\n')
            if pipeline_id == '':
                print 'hash value ', hash_val, ' is greater than the number of words'
                print 'resorting to crc32 value as pipeline_id'
                pipeline_id = zlib.crc32(strat_tag)
        else:
            pipeline_id = p_name
            #if running multiple pipelines with gui, need to change this in future
            p_name = None

        print 'strat_tag,  ~~~~~ , hash_val,  ~~~~~~ , pipeline_id: ', strat_tag, ' ~~~~~ ', hash_val, ' ~~~~~~ ', pipeline_id
        pip_ids.append(pipeline_id)
        wf_names.append(strat.get_name())

        for key in sorted(rp.keys()):

            ds = pe.Node(nio.DataSink(), name='sinker_%d' % sink_idx)
            ds.inputs.base_directory = c.outputDirectory
            ds.inputs.container = os.path.join('pipeline_%s' % pipeline_id, subject_id)
            ds.inputs.regexp_substitutions = [(r"/_sca_roi(.)*[/]", '/'),
                                              (r"/_smooth_centrality_(\d)+[/]", '/'),
                                              (r"/_z_score(\d)+[/]", "/"),
                                              (r"/_dr_tempreg_maps_Z_files_smooth_(\d)+[/]", "/"),
                                              (r"/_sca_tempreg_maps_Z_files_smooth_(\d)+[/]", "/"),
                                              (r"/qc___", '/qc/')]
            node, out_file = rp[key]
            workflow.connect(node, out_file,
                             ds, key)
            print 'node, out_file, key: ', node, out_file, key

            if 1 in c.runSymbolicLinks:

                link_node = pe.Node(interface=util.Function(input_names=['in_file', 'strategies',
                                        'subject_id', 'pipeline_id', 'helper'],
                                        output_names=[],
                                        function=prepare_symbolic_links),
                                        name='link_%d' % sink_idx)
               
                link_node.inputs.strategies = strategies
                link_node.inputs.subject_id = subject_id
                link_node.inputs.pipeline_id = 'pipeline_%s' % (pipeline_id)
                link_node.inputs.helper = dict(strategy_tag_helper_symlinks)

                workflow.connect(ds, 'out_file', link_node, 'in_file')
            sink_idx += 1
            print 'sink index: ', sink_idx

        d_name = os.path.join(c.outputDirectory, ds.inputs.container)
        if not os.path.exists(d_name):
            os.makedirs(d_name)
        

        try:
            G = nx.DiGraph()
            strat_name = strat.get_name()
            G.add_edges_from([(strat_name[s], strat_name[s + 1]) for s in range(len(strat_name) - 1)])
            dotfilename = os.path.join(d_name, 'strategy.dot')
            nx.write_dot(G, dotfilename)
            format_dot(dotfilename, 'png')
        except:
            print "Cannot Create the strategy and pipeline graph, dot or/and pygraphviz is not installed"
            pass


        print d_name, '*'
        num_strat += 1

    create_log_template(pip_ids, wf_names, scan_ids, subject_id, log_dir)



    workflow.run(plugin='MultiProc', plugin_args={'n_procs': c.numCoresPerSubject})

    ###workflow.run(plugin='Linear')

    """
    try:

        workflow.run(plugin='MultiProc', plugin_args={'n_procs': c.numCoresPerSubject})

    except Exception as e:

        print "Error: CPAC Pipeline has failed."
        print ""
        print e
        print type(e)
        ###raise Exception
    """

    for count, id in enumerate(pip_ids):
        for scan in scan_ids:
            create_log_node(None, None, count, scan).run()
=======
        for strat in renamedStrats:
            
            tmpForkPoint = []
        
            for nodeName in strat:
                
                if nodeName not in renamedStrats[0]:
                    tmpForkPoint.append(nodeName)
                
            forkPoints.append(tmpForkPoint)
            
>>>>>>> 69d6420a
        
        forkNames = []
        for forkPoint in forkPoints:
            
            forkName = ''
            
            for fork in forkPoint:
                forkName = forkName + '__' + fork
                
            forkNames.append(forkName)
    
        
            
        # match each strat_list with fork point list
        # this is for the datasink
        for x in range(len(strat_list)):
            forkPointsDict[strat_list[x]] = forkNames[x]
    
    
    
        """
        Datasink
        """
        import networkx as nx
        num_strat = 0
        sink_idx = 0
        pip_ids = []
        
        wf_names = []
        scan_ids = ['scan_anat']
        for scanID in sub_dict['rest']:
            scan_ids.append('scan_'+ str(scanID))
        
        pipes = []
        origStrat = 0
        
        for strat in strat_list:
            rp = strat.get_resource_pool()
    
            # build helper dictionary to assist with a clean strategy label for symlinks
    
            strategy_tag_helper_symlinks = {}
     
            if any('scrubbing' in name for name in strat.get_name()):
                strategy_tag_helper_symlinks['_threshold'] = 1
            else:
                strategy_tag_helper_symlinks['_threshold'] = 0
    
            if any('seg_preproc' in name for name in strat.get_name()):
                strategy_tag_helper_symlinks['_csf_threshold'] = 1
                strategy_tag_helper_symlinks['_wm_threshold'] = 1
                strategy_tag_helper_symlinks['_gm_threshold'] = 1
            else:
                strategy_tag_helper_symlinks['_csf_threshold'] = 0
                strategy_tag_helper_symlinks['_wm_threshold'] = 0
                strategy_tag_helper_symlinks['_gm_threshold'] = 0
    
    
            if any('median_angle_corr'in name for name in strat.get_name()):
                strategy_tag_helper_symlinks['_target_angle_deg'] = 1
            else:
                strategy_tag_helper_symlinks['_target_angle_deg'] = 0
    
    
            if any('nuisance'in name for name in strat.get_name()):
                strategy_tag_helper_symlinks['nuisance'] = 1
            else:
                strategy_tag_helper_symlinks['nuisance'] = 0
    
            strat_tag = ""
    
            hash_val = 0
    
            for name in strat.get_name():
                import re
                
                extra_string = re.search('_\d+', name).group(0)
                
                if extra_string:
                    name = name.split(extra_string)[0]
                
                if workflow_bit_id.get(name) != None:
                        strat_tag += name + '_'
                        
                        print name, ' ~~~ ', 2 ** workflow_bit_id[name]
                        hash_val += 2 ** workflow_bit_id[name]
    
            if p_name == None or p_name == 'None':
                
                if forkPointsDict[strat]:
                    pipeline_id = c.pipelineName + forkPointsDict[strat]
                elif origStrat != 1:
                    pipeline_id = c.pipelineName
                    origStrat = 1
                else:
                    pipeline_id = ''
                    pipeline_id = linecache.getline(os.path.realpath(os.path.join(CPAC.__path__[0], 'utils', 'pipeline_names.py')), hash_val)
                    pipeline_id = pipeline_id.rstrip('\r\n')
                    if pipeline_id == '':
                        logger.info('hash value %s is greater than the number of words' % hash_val)
                        logger.info('resorting to crc32 value as pipeline_id')
                        pipeline_id = zlib.crc32(strat_tag)
            else:
                pipeline_id = p_name
                #if running multiple pipelines with gui, need to change this in future
                p_name = None
    
            logger.info('strat_tag,  ~~~~~ , hash_val,  ~~~~~~ , pipeline_id: %s, ~~~~~ %s, ~~~~~~ %s' % (strat_tag, hash_val, pipeline_id))
            pip_ids.append(pipeline_id)
            wf_names.append(strat.get_name())
    
            for key in sorted(rp.keys()):
    
                ds = pe.Node(nio.DataSink(), name='sinker_%d' % sink_idx)
                ds.inputs.base_directory = c.outputDirectory
                ds.inputs.container = os.path.join('pipeline_%s' % pipeline_id, subject_id)
                ds.inputs.regexp_substitutions = [(r"/_sca_roi(.)*[/]", '/'),
                                                  (r"/_smooth_centrality_(\d)+[/]", '/'),
                                                  (r"/_z_score(\d)+[/]", "/"),
                                                  (r"/_dr_tempreg_maps_Z_files_smooth_(\d)+[/]", "/"),
                                                  (r"/_sca_tempreg_maps_Z_files_smooth_(\d)+[/]", "/"),
                                                  (r"/qc___", '/qc/')]
                node, out_file = rp[key]
                workflow.connect(node, out_file,
                                 ds, key)
                logger.info('node, out_file, key: %s, %s, %s' % (node, out_file, key))
    
                if 1 in c.runSymbolicLinks:
    
                    link_node = pe.Node(interface=util.Function(input_names=['in_file', 'strategies',
                                            'subject_id', 'pipeline_id', 'helper'],
                                            output_names=[],
                                            function=prepare_symbolic_links),
                                            name='link_%d' % sink_idx)
                   
                    link_node.inputs.strategies = strategies
                    link_node.inputs.subject_id = subject_id
                    link_node.inputs.pipeline_id = 'pipeline_%s' % (pipeline_id)
                    link_node.inputs.helper = dict(strategy_tag_helper_symlinks)
    
                    workflow.connect(ds, 'out_file', link_node, 'in_file')
                sink_idx += 1
                logger.info('sink index: %s' % sink_idx)
    
            d_name = os.path.join(c.outputDirectory, ds.inputs.container)
            if not os.path.exists(d_name):
                os.makedirs(d_name)
            
    
            try:
                G = nx.DiGraph()
                strat_name = strat.get_name()
                G.add_edges_from([(strat_name[s], strat_name[s + 1]) for s in range(len(strat_name) - 1)])
                dotfilename = os.path.join(d_name, 'strategy.dot')
                nx.write_dot(G, dotfilename)
                format_dot(dotfilename, 'png')
            except:
                logStandardWarning('Datasink', 'Cannot Create the strategy and pipeline graph, dot or/and pygraphviz is not installed')
                pass
    
    
            logger.info('%s*' % d_name)
            num_strat += 1
            
            pipes.append(pipeline_id)
    
    
        # creates the HTML files used to represent the logging-based status
        create_log_template(pip_ids, wf_names, scan_ids, subject_id, log_dir)
    
    
        sub_w_path = os.path.join(c.workingDirectory, wfname)
    
        if c.removeWorkingDir:
            try:
                if os.path.exists(sub_w_path):
                    import shutil
                    logger.info("removing dir -> %s" % sub_w_path)
                    shutil.rmtree(sub_w_path)
            except:
                logStandardWarning('Datasink', ('Couldn\'t remove subjects %s working directory' % wfname))
                pass

    
        logger.info('\n\n' + ('Strategy forks: %s' % pipes) + '\n\n')


        pipeline_start_datetime = strftime("%Y-%m-%d %H:%M:%S")
        pipeline_starttime_string = pipeline_start_datetime.replace(' ','_')
        pipeline_starttime_string = pipeline_starttime_string.replace(':','-')


<<<<<<< HEAD
        ### Automatically generate QC index page
        create_all_qc.run(c.outputDirectory)



    if c.removeWorkingDir:
=======
        # Timing code for cpac_timing_<pipeline>.txt in output directory
        timing = open(os.path.join(c.outputDirectory, 'cpac_timing_%s_%s.txt' % (c.pipelineName, pipeline_starttime_string)), 'a')
    
        # Start timing here
        pipeline_start_time = time.time()
        print >>timing, "Starting CPAC run at system time: ", strftime("%Y-%m-%d %H:%M:%S")
        print >>timing, "Pipeline configuration: ", c.pipelineName
        print >>timing, "Subject workflow: ", wfname
        print >>timing, "\n"
    
    
        # Actually run the pipeline now
>>>>>>> 69d6420a
        try:

            workflow.run(plugin='MultiProc', plugin_args={'n_procs': c.numCoresPerSubject})
            
        except:
            
            crashString = "\n\n" + "ERROR: CPAC run stopped prematurely with an error - see above.\n" + ("pipeline configuration- %s \n" % c.pipelineName) + \
            ("subject workflow- %s \n\n" % wfname) + ("Elapsed run time before crash (minutes): %s \n\n" % ((time.time() - pipeline_start_time)/60)) + \
            ("Timing information saved in %s/cpac_timing_%s_%s.txt \n" % (c.outputDirectory, c.pipelineName, pipeline_starttime_string)) + \
            ("System time of start:      %s \n" % pipeline_start_datetime) + ("System time of crash: %s" % strftime("%Y-%m-%d %H:%M:%S")) + "\n\n"
            
            logger.info(crashString)
                 
            print >>timing, "ERROR: CPAC run stopped prematurely with an error."
            print >>timing, "Pipeline configuration: %s" % c.pipelineName
            print >>timing, "Subject workflow: %s" % wfname
            print >>timing, "\n" + "Elapsed run time before crash (minutes): ", ((time.time() - pipeline_start_time)/60)
            print >>timing, "System time of crash: ", strftime("%Y-%m-%d %H:%M:%S")
            print >>timing, "\n\n"
    
            timing.close()
            
            raise Exception     
    
    
        """
        try:
    
            workflow.run(plugin='MultiProc', plugin_args={'n_procs': c.numCoresPerSubject})
    
        except Exception as e:
    
            print "Error: CPAC Pipeline has failed."
            print ""
            print e
            print type(e)
            ###raise Exception
        """
    
        for count, scanID in enumerate(pip_ids):
            for scan in scan_ids:
                create_log_node(None, None, count, scan).run()
            
            
    
        if 1 in c.generateQualityControlImages:
    
            for pip_id in pip_ids:
    
                f_path = os.path.join(os.path.join(c.outputDirectory, 'pipeline_' + pip_id), subject_id)
    
                f_path = os.path.join(f_path, 'qc_files_here')
    
                generateQCPages(f_path, qc_montage_id_a, qc_montage_id_s, qc_plot_id, qc_hist_id)
    
    
            ### Automatically generate QC index page
            create_all_qc.run(c.outputDirectory)       
        
        endString = ("End of subject workflow %s \n\n" % wfname) + "CPAC run complete:\n" + ("pipeline configuration- %s \n" % c.pipelineName) + \
        ("subject workflow- %s \n\n" % wfname) + ("Elapsed run time (minutes): %s \n\n" % ((time.time() - pipeline_start_time)/60)) + \
        ("Timing information saved in %s/cpac_timing_%s_%s.txt \n" % (c.outputDirectory, c.pipelineName, pipeline_starttime_string)) + \
        ("System time of start:      %s \n" % pipeline_start_datetime) + ("System time of completion: %s" % strftime("%Y-%m-%d %H:%M:%S"))
    
        logger.info(endString)
    
        print >>timing, "CPAC run complete:"
        print >>timing, "pipeline configuration- %s" % c.pipelineName
        print >>timing, "subject workflow- %s" % wfname
        print >>timing, "\n" + "Elapsed run time (minutes): ", ((time.time() - pipeline_start_time)/60)
        print >>timing, "System time of completion: ", strftime("%Y-%m-%d %H:%M:%S")
        print >>timing, "\n\n"
    
        timing.close()


    return workflow




def run(config, subject_list_file, indx, strategies, \
     maskSpecificationFile, roiSpecificationFile, templateSpecificationFile, p_name = None):
    import commands
    commands.getoutput('source ~/.bashrc')
    import pickle
    import yaml


    c = Configuration(yaml.load(open(os.path.realpath(config), 'r')))

    try:
        sublist = yaml.load(open(os.path.realpath(subject_list_file), 'r'))
    except:
        raise Exception ("Subject list is not in proper YAML format. Please check your file")

    sub_dict = sublist[int(indx) - 1]


    c.maskSpecificationFile = maskSpecificationFile
    c.roiSpecificationFile = roiSpecificationFile
    c.templateSpecificationFile = templateSpecificationFile

    
    prep_workflow(sub_dict, c, pickle.load(open(strategies, 'r')), 1, p_name)

<|MERGE_RESOLUTION|>--- conflicted
+++ resolved
@@ -7,10 +7,6 @@
 from nipype.interfaces.afni import preprocess
 from   nipype.pipeline.utils import format_dot
 import nipype.interfaces.ants as ants
-<<<<<<< HEAD
-from nipype.interfaces.ants import ApplyTransforms
-=======
->>>>>>> 69d6420a
 import nipype.interfaces.c3 as c3
 from nipype import config
 from nipype import logging
@@ -289,19 +285,11 @@
                     node, out_file = strat.get_leaf_properties()
                     workflow.connect(node, out_file,
                                      fnirt_reg_anat_mni, 'inputspec.input_brain')
-<<<<<<< HEAD
 
                     node, out_file = strat.get_node_from_resource_pool('anatomical_reorient')
                     workflow.connect(node, out_file,
                                      fnirt_reg_anat_mni, 'inputspec.input_skull')
 
-=======
-
-                    node, out_file = strat.get_node_from_resource_pool('anatomical_reorient')
-                    workflow.connect(node, out_file,
-                                     fnirt_reg_anat_mni, 'inputspec.input_skull')
-
->>>>>>> 69d6420a
                     # pass the reference files                
                     fnirt_reg_anat_mni.inputs.inputspec.reference_brain = c.standardResolutionBrainAnat
                     fnirt_reg_anat_mni.inputs.inputspec.reference_skull = c.standardAnat
@@ -311,28 +299,6 @@
                 
 
                 except:
-<<<<<<< HEAD
-                    print 'Invalid Connection: Anatomical Registration:', num_strat, ' resource_pool: ', strat.get_resource_pool()
-                    raise
-
-                if 0 in c.runRegistrationPreprocessing:
-                    tmp = strategy()
-                    tmp.resource_pool = dict(strat.resource_pool)
-                    tmp.leaf_node = (strat.leaf_node)
-                    tmp.leaf_out_file = str(strat.leaf_out_file)
-                    tmp.name = list(strat.name)
-                    strat = tmp
-                    new_strat_list.append(strat)
-
-                strat.append_name(fnirt_reg_anat_mni.name)
-                strat.set_leaf_properties(fnirt_reg_anat_mni, 'outputspec.output_brain')
-
-                strat.update_resource_pool({'anatomical_to_mni_linear_xfm':(fnirt_reg_anat_mni, 'outputspec.linear_xfm'),
-                                            'anatomical_to_mni_nonlinear_xfm':(fnirt_reg_anat_mni, 'outputspec.nonlinear_xfm'),
-                                            'mni_to_anatomical_linear_xfm':(fnirt_reg_anat_mni, 'outputspec.invlinear_xfm'),
-                                            'mni_normalized_anatomical':(fnirt_reg_anat_mni, 'outputspec.output_brain')})
-
-=======
                     logConnectionError('Anatomical Registration (FSL)', num_strat, strat.get_resource_pool(), '0002')
                     raise
 
@@ -362,27 +328,12 @@
                     qc_montage_id_a[6] = 'mni_normalized_anatomical'
                     ###qc_montage_id_s[6] = 'skullstrip_vis_s'
                 """
->>>>>>> 69d6420a
-
-                """
-                ### add mni normalized anatomical to qc output html page
-                strat.update_resource_pool({'qc___mni_normalized_anatomical': (reg_anat_mni, 'outputspec.output_brain')})
-
-<<<<<<< HEAD
-                if not 6 in qc_montage_id_a:
-                    qc_montage_id_a[6] = 'mni_normalized_anatomical'
-                    ###qc_montage_id_s[6] = 'skullstrip_vis_s'
-                """
-
-
-=======
->>>>>>> 69d6420a
+
+
                 create_log_node(fnirt_reg_anat_mni, 'outputspec.output_brain', num_strat)
             
             
                 num_strat += 1
-<<<<<<< HEAD
-=======
                 
         strat_list += new_strat_list
 
@@ -391,17 +342,11 @@
         new_strat_list = []
             
         for strat in strat_list:
->>>>>>> 69d6420a
             
             nodes = getNodeList(strat)
             
-<<<<<<< HEAD
-            # or run ANTS anatomical-to-MNI registration instead        
-            elif 'ANTS' in c.regOption:
-=======
             # or run ANTS anatomical-to-MNI registration instead
             if ('ANTS' in c.regOption) and ('anat_mni_fnirt_register' not in nodes):
->>>>>>> 69d6420a
 
                 ants_reg_anat_mni = create_ants_nonlinear_xfm('anat_mni_ants_register_%d' % num_strat)
 
@@ -415,11 +360,7 @@
                 
 
                 except:
-<<<<<<< HEAD
-                    print 'Invalid Connection: Anatomical Registration:', num_strat, ' resource_pool: ', strat.get_resource_pool()
-=======
                     logConnectionError('Anatomical Registration (ANTS)', num_strat, strat.get_resource_pool(), '0003')
->>>>>>> 69d6420a
                     raise
 
                 if 0 in c.runRegistrationPreprocessing:
@@ -446,11 +387,7 @@
                                             'mni_to_anatomical_linear_xfm':(ants_reg_anat_mni, 'outputspec.inverse_warp'), #<---- this is the mni to anatomical NONLINEAR xfm
                                             'mni_normalized_anatomical':(ants_reg_anat_mni, 'outputspec.output_brain')})
 
-<<<<<<< HEAD
-                create_log_node(ants_reg_anat_mni, 'outputspec.output_brain', num_strat)  
-=======
                 create_log_node(ants_reg_anat_mni, 'outputspec.output_brain', num_strat)
->>>>>>> 69d6420a
           
                 num_strat += 1
             
@@ -470,19 +407,12 @@
     if 1 in c.runSegmentationPreprocessing:
         workflow_bit_id['seg_preproc'] = workflow_counter
         for strat in strat_list:
-<<<<<<< HEAD
-
-            if 'FSL' in c.regOption:
-                seg_preproc = create_seg_preproc(False, 'seg_preproc_%d' % num_strat)
-            elif 'ANTS' in c.regOption:
-=======
             
             nodes = getNodeList(strat)
             
             if 'anat_mni_fnirt_register' in nodes:
                 seg_preproc = create_seg_preproc(False, 'seg_preproc_%d' % num_strat)
             elif 'anat_mni_ants_register' in nodes:
->>>>>>> 69d6420a
                 seg_preproc = create_seg_preproc(True, 'seg_preproc_%d' % num_strat)
 
             try:
@@ -490,16 +420,6 @@
                 workflow.connect(node, out_file,
                                  seg_preproc, 'inputspec.brain')
 
-<<<<<<< HEAD
-                if 'FSL' in c.regOption:
-                    node, out_file = strat.get_node_from_resource_pool('mni_to_anatomical_linear_xfm')
-                    workflow.connect(node, out_file,
-                                     seg_preproc, 'inputspec.standard2highres_mat')
-                elif 'ANTS' in c.regOption:
-                    node, out_file = strat.get_node_from_resource_pool('ants_affine_xfm')
-                    workflow.connect(node, out_file,
-                                     seg_preproc, 'inputspec.standard2highres_mat')                
-=======
                 if 'anat_mni_fnirt_register' in nodes:
                     node, out_file = strat.get_node_from_resource_pool('mni_to_anatomical_linear_xfm')
                     workflow.connect(node, out_file,
@@ -508,7 +428,6 @@
                     node, out_file = strat.get_node_from_resource_pool('ants_affine_xfm')
                     workflow.connect(node, out_file,
                                      seg_preproc, 'inputspec.standard2highres_mat')
->>>>>>> 69d6420a
 
 
                 seg_preproc.inputs.inputspec.PRIOR_CSF = c.PRIOR_CSF
@@ -816,77 +735,6 @@
             num_strat += 1
 
     strat_list += new_strat_list
-<<<<<<< HEAD
-    """
-
-    """
-    Func -> T1 Registration (Initial Linear reg)
-    """
-
-    # Depending on configuration, either passes output matrix to Func -> Template ApplyWarp,
-    # or feeds into linear reg of BBReg operation (if BBReg is enabled)
-
-    new_strat_list = []
-    num_strat = 0
-    workflow_counter += 1
-    
-    if 1 in c.runRegisterFuncToAnat:
-        workflow_bit_id['func_to_anat'] = workflow_counter
-        for strat in strat_list:
-            func_to_anat = create_register_func_to_anat('func_to_anat_FLIRT_%d' % num_strat)
-       
-            # Input registration parameters
-            func_to_anat.inputs.inputspec.interp = 'trilinear'
-
-
-            try:
-                def pick_wm(seg_prob_list):
-                    seg_prob_list.sort()
-                    return seg_prob_list[-1]
-
-                # Input functional image (func.nii.gz)
-                node, out_file = strat.get_node_from_resource_pool('mean_functional')
-                workflow.connect(node, out_file,
-                                 func_to_anat, 'inputspec.func')
-
-                # Input skull-stripped anatomical (anat.nii.gz)
-                node, out_file = strat.get_node_from_resource_pool('anatomical_brain')
-                workflow.connect(node, out_file,
-                                 func_to_anat, 'inputspec.anat')
-
-   
-
-            except:
-                print 'Invalid Connection: Register Functional to Anatomical (pre BBReg):', num_strat, ' resource_pool: ', strat.get_resource_pool()
-                raise
-
-            if 0 in c.runRegisterFuncToAnat:
-                tmp = strategy()
-                tmp.resource_pool = dict(strat.resource_pool)
-                tmp.leaf_node = (strat.leaf_node)
-                tmp.out_file = str(strat.leaf_out_file)
-                tmp.name = list(strat.name)
-                strat = tmp
-                new_strat_list.append(strat)
-
-            strat.append_name(func_to_anat.name)
-            # strat.set_leaf_properties(func_mni_warp, 'out_file')
-
-            strat.update_resource_pool({'mean_functional_in_anat':(func_to_anat, 'outputspec.anat_func_nobbreg'),
-                                        #'anatomical_wm_edge':(func_to_anat, 'outputspec.anat_wm_edge'),
-                                        'functional_to_anat_linear_xfm':(func_to_anat, 'outputspec.func_to_anat_linear_xfm_nobbreg')})
-                                        #'functional_to_mni_linear_xfm':(func_to_anat, 'outputspec.func_to_anat_linear_xfm'),
-                                        #'mni_to_functional_linear_xfm':(func_to_anat, 'outputspec.mni_to_func_linear_xfm')})
-
-            # Outputs:
-            # functional_to_anat_linear_xfm = func-t1.mat, linear, sent to 'premat' of post-FNIRT applywarp,
-            #                                 or to the input of the post-ANTS c3d_affine_tool
-            
-            #create_log_node(func_to_anat, 'outputspec.mni_func', num_strat)
-            num_strat += 1
-
-    strat_list += new_strat_list
-
 
 
 
@@ -894,85 +742,6 @@
     Func -> T1 Registration (BBREG)
     """
 
-    # Outputs 'functional_to_anat_linear_xfm', a matrix file of the functional-to-anatomical
-    # registration warp to be applied LATER in func_mni_warp, which accepts it as input 'premat'
-
-    new_strat_list = []
-    num_strat = 0
-    workflow_counter += 1
-    
-    if 1 in c.runBBReg:
-        workflow_bit_id['func_to_anat_bbreg'] = workflow_counter
-        for strat in strat_list:
-            func_to_anat_bbreg = create_bbregister_func_to_anat('func_to_anat_bbreg_%d' % num_strat)
-       
-            # Input registration parameters
-            func_to_anat_bbreg.inputs.inputspec.bbr_schedule = c.boundaryBasedRegistrationSchedule
-
-            try:
-                def pick_wm(seg_prob_list):
-                    seg_prob_list.sort()
-                    return seg_prob_list[-1]
-=======
->>>>>>> 69d6420a
-
-                # Input functional image (func.nii.gz)
-                node, out_file = strat.get_node_from_resource_pool('mean_functional')
-                workflow.connect(node, out_file,
-                                 func_to_anat_bbreg, 'inputspec.func')
-
-                # Input segmentation probability maps for white matter segmentation
-                node, out_file = strat.get_node_from_resource_pool('seg_probability_maps')
-                workflow.connect(node, (out_file, pick_wm),
-                                 func_to_anat_bbreg, 'inputspec.anat_wm_segmentation')
-
-                # Input anatomical whole-head image (reoriented)
-                node, out_file = strat.get_node_from_resource_pool('anatomical_reorient')
-                workflow.connect(node, out_file,
-                                 func_to_anat_bbreg, 'inputspec.anat_skull')
-
-                node, out_file = strat.get_node_from_resource_pool('functional_to_anat_linear_xfm')
-                workflow.connect(node, out_file,
-                                 func_to_anat_bbreg, 'inputspec.linear_reg_matrix')
-   
-
-            except:
-                print 'Invalid Connection: Register Functional to Anatomical (BBReg):', num_strat, ' resource_pool: ', strat.get_resource_pool()
-                raise
-
-            if 0 in c.runBBReg:
-                tmp = strategy()
-                tmp.resource_pool = dict(strat.resource_pool)
-                tmp.leaf_node = (strat.leaf_node)
-                tmp.out_file = str(strat.leaf_out_file)
-                tmp.name = list(strat.name)
-                strat = tmp
-                new_strat_list.append(strat)
-
-            strat.append_name(func_to_anat.name)
-            # strat.set_leaf_properties(func_mni_warp, 'out_file')
-
-            strat.update_resource_pool({#'mean_functional_in_mni':(copy_tr, 'out_file'),
-                                        'mean_functional_in_anat':(func_to_anat_bbreg, 'outputspec.anat_func'),
-                                        #'anatomical_wm_edge':(func_to_anat, 'outputspec.anat_wm_edge'),
-                                        'functional_to_anat_linear_xfm':(func_to_anat_bbreg, 'outputspec.func_to_anat_linear_xfm')})
-                                        #'functional_to_mni_linear_xfm':(func_to_anat, 'outputspec.func_to_anat_linear_xfm'),
-                                        #'mni_to_functional_linear_xfm':(func_to_anat, 'outputspec.mni_to_func_linear_xfm')})
-
-            # Outputs:
-            # functional_to_anat_linear_xfm = func-t1.mat, linear, sent to 'premat' of post-FNIRT applywarp,
-            #                                 or to the input of the post-ANTS c3d_affine_tool
-            
-            #create_log_node(func_to_anat, 'outputspec.mni_func', num_strat)
-            num_strat += 1
-
-    strat_list += new_strat_list
-
-
-    """
-    Func -> T1 Registration (BBREG)
-    """
-    """
     # Outputs 'functional_to_anat_linear_xfm', a matrix file of the functional-to-anatomical
     # registration warp to be applied LATER in func_mni_warp, which accepts it as input 'premat'
 
@@ -1049,11 +818,7 @@
             num_strat += 1
 
     strat_list += new_strat_list
-<<<<<<< HEAD
-    """
-=======
      
->>>>>>> 69d6420a
 
 
     """
@@ -1137,19 +902,12 @@
     if 1 in c.runNuisance:
         workflow_bit_id['nuisance'] = workflow_counter
         for strat in strat_list:
-<<<<<<< HEAD
-
-            if 'FSL' in c.regOption:
-                nuisance = create_nuisance(False, 'nuisance_%d' % num_strat)
-            elif 'ANTS' in c.regOption:
-=======
             
             nodes = getNodeList(strat)
             
             if 'anat_mni_fnirt_register' in nodes:
                 nuisance = create_nuisance(False, 'nuisance_%d' % num_strat)
             else:
->>>>>>> 69d6420a
                 nuisance = create_nuisance(True, 'nuisance_%d' % num_strat)
 
 
@@ -1182,21 +940,12 @@
                 node, out_file = strat.get_node_from_resource_pool('functional_to_anat_linear_xfm')
                 workflow.connect(node, out_file,
                                  nuisance, 'inputspec.func_to_anat_linear_xfm')
-<<<<<<< HEAD
-
-                if 'FSL' in c.regOption:
-                    node, out_file = strat.get_node_from_resource_pool('mni_to_anatomical_linear_xfm')
-                    workflow.connect(node, out_file,
-                                     nuisance, 'inputspec.mni_to_anat_linear_xfm')
-                elif 'ANTS' in c.regOption:
-=======
                 
                 if 'anat_mni_fnirt_register' in nodes:
                     node, out_file = strat.get_node_from_resource_pool('mni_to_anatomical_linear_xfm')
                     workflow.connect(node, out_file,
                                      nuisance, 'inputspec.mni_to_anat_linear_xfm')
                 else:
->>>>>>> 69d6420a
                     node, out_file = strat.get_node_from_resource_pool('ants_affine_xfm')
                     workflow.connect(node, out_file,
                                      nuisance, 'inputspec.mni_to_anat_linear_xfm')
@@ -1379,12 +1128,6 @@
 
     workflow_counter += 1
 
-<<<<<<< HEAD
-    ###
-    if c.runScrubbing == 10:
-        c.runScrubbing = [1, 0]
-=======
->>>>>>> 69d6420a
 
     if 1 in c.runScrubbing:
         workflow_bit_id['scrubbing'] = workflow_counter
@@ -1444,17 +1187,11 @@
     if 1 in c.runRegisterFuncToMNI:
 
         for strat in strat_list:
-<<<<<<< HEAD
-
-            # Run FSL ApplyWarp
-            if 'FSL' in c.regOption:
-=======
             
             nodes = getNodeList(strat)
             
             # Run FSL ApplyWarp
             if 'anat_mni_fnirt_register' in nodes:
->>>>>>> 69d6420a
 
                 func_mni_warp = pe.Node(interface=fsl.ApplyWarp(),
                                         name='func_mni_fsl_warp_%d' % num_strat)
@@ -1526,31 +1263,6 @@
             if ('ANTS' in c.regOption) and ('func_mni_fsl_warp' not in nodes):
 
                 # THIS SHOULD ALL BE COMBINED INTO ITS OWN WORKFLOW IN REGISTRATION.PY
-
-                # converts FSL-format .mat affine xfm into ANTS-format .txt
-                # .mat affine comes from Func->Anat registration
-                fsl_reg_2_itk = pe.Node(c3.C3dAffineTool(), name='fsl_reg_2_itk_%d' % num_strat)
-                fsl_reg_2_itk.inputs.itk_transform = True
-                fsl_reg_2_itk.inputs.fsl2ras = True
-
-<<<<<<< HEAD
-            # Run ANTS apply (WarpImageMultiTransform) instead
-            elif 'ANTS' in c.regOption:
-=======
-                # converts FSL-format .mat affine xfm into ANTS-format .txt
-                # .mat affine comes from Func->Anat registration
-                fsl_reg_2_itk_mask = pe.Node(c3.C3dAffineTool(), name='fsl_reg_2_itk_mask_%d' % num_strat)
-                fsl_reg_2_itk_mask.inputs.itk_transform = True
-                fsl_reg_2_itk_mask.inputs.fsl2ras = True
-
-                # converts FSL-format .mat affine xfm into ANTS-format .txt
-                # .mat affine comes from Func->Anat registration
-                fsl_reg_2_itk_mean = pe.Node(c3.C3dAffineTool(), name='fsl_reg_2_itk_mean_%d' % num_strat)
-                fsl_reg_2_itk_mean.inputs.itk_transform = True
-                fsl_reg_2_itk_mean.inputs.fsl2ras = True
-
->>>>>>> 69d6420a
-
 
                 # converts FSL-format .mat affine xfm into ANTS-format .txt
                 # .mat affine comes from Func->Anat registration
@@ -1746,14 +1458,6 @@
             else:
                 preproc = create_vmhc(True)
 
-<<<<<<< HEAD
-            if 'FSL' in c.regOption:
-                preproc = create_vmhc(False)
-            elif 'ANTS' in c.regOption:
-                preproc = create_vmhc(True)
-
-=======
->>>>>>> 69d6420a
             preproc.inputs.inputspec.brain_symmetric = \
                                             c.brainSymmetric
             preproc.inputs.inputspec.symm_standard = \
@@ -1871,9 +1575,6 @@
             
             if 'func_mni_fsl_warp' in nodes:
 
-<<<<<<< HEAD
-            if 'FSL' in c.regOption:
-
                 alff_Z_to_standard = pe.Node(interface=fsl.ApplyWarp(),
                                name='alff_Z_to_standard_%d' % num_strat)
 
@@ -1891,74 +1592,30 @@
                     node, out_file = strat.get_node_from_resource_pool('functional_to_anat_linear_xfm')
                     workflow.connect(node, out_file,
                                      alff_Z_to_standard, 'premat')
-=======
-                alff_Z_to_standard = pe.Node(interface=fsl.ApplyWarp(),
-                               name='alff_Z_to_standard_%d' % num_strat)
-
-                alff_Z_to_standard.inputs.ref_file = c.standard
-
-                falff_Z_to_standard = alff_Z_to_standard.clone('falff_Z_to_standard_%d' % num_strat)
-                falff_Z_to_standard.inputs.ref_file = c.standard
-
-                try:
-
-                    node, out_file = strat.get_node_from_resource_pool('alff_Z_img')
-                    workflow.connect(node, out_file,
-                                     alff_Z_to_standard, 'in_file')
+
+                    node, out_file = strat.get_node_from_resource_pool('anatomical_to_mni_nonlinear_xfm')
+                    workflow.connect(node, out_file,
+                                     alff_Z_to_standard, 'field_file')
+
+
+                    node, out_file = strat.get_node_from_resource_pool('falff_Z_img')
+                    workflow.connect(node, out_file,
+                                     falff_Z_to_standard, 'in_file')
 
                     node, out_file = strat.get_node_from_resource_pool('functional_to_anat_linear_xfm')
                     workflow.connect(node, out_file,
-                                     alff_Z_to_standard, 'premat')
+                                     falff_Z_to_standard, 'premat')
 
                     node, out_file = strat.get_node_from_resource_pool('anatomical_to_mni_nonlinear_xfm')
                     workflow.connect(node, out_file,
-                                     alff_Z_to_standard, 'field_file')
->>>>>>> 69d6420a
-
-                    node, out_file = strat.get_node_from_resource_pool('anatomical_to_mni_nonlinear_xfm')
-                    workflow.connect(node, out_file,
-                                     alff_Z_to_standard, 'field_file')
-
-<<<<<<< HEAD
-
-                    node, out_file = strat.get_node_from_resource_pool('falff_Z_img')
-                    workflow.connect(node, out_file,
-                                     falff_Z_to_standard, 'in_file')
-
-                    node, out_file = strat.get_node_from_resource_pool('functional_to_anat_linear_xfm')
-                    workflow.connect(node, out_file,
-                                     falff_Z_to_standard, 'premat')
-=======
-                    node, out_file = strat.get_node_from_resource_pool('falff_Z_img')
-                    workflow.connect(node, out_file,
-                                     falff_Z_to_standard, 'in_file')
-
-                    node, out_file = strat.get_node_from_resource_pool('functional_to_anat_linear_xfm')
-                    workflow.connect(node, out_file,
-                                     falff_Z_to_standard, 'premat')
-
-                    node, out_file = strat.get_node_from_resource_pool('anatomical_to_mni_nonlinear_xfm')
-                    workflow.connect(node, out_file,
                                      falff_Z_to_standard, 'field_file')
->>>>>>> 69d6420a
-
-                    node, out_file = strat.get_node_from_resource_pool('anatomical_to_mni_nonlinear_xfm')
-                    workflow.connect(node, out_file,
-                                     falff_Z_to_standard, 'field_file')
-
-
-<<<<<<< HEAD
-
-                except:
-                    print 'Invalid Connection: Register Functional to MNI:', num_strat, ' resource_pool: ', strat.get_resource_pool()
-                    raise
-
-=======
+
+
+
                 except:
                     logConnectionError('ALFF to MNI (FSL)', num_strat, strat.get_resource_pool(), '0021')
                     raise
 
->>>>>>> 69d6420a
                 strat.update_resource_pool({'alff_Z_to_standard':(alff_Z_to_standard, 'out_file')})
                 strat.update_resource_pool({'falff_Z_to_standard':(falff_Z_to_standard, 'out_file')})
                 strat.append_name(alff_Z_to_standard.name)
@@ -1966,11 +1623,7 @@
                 num_strat += 1
 
 
-<<<<<<< HEAD
-            elif 'ANTS' in c.regOption:
-=======
             else:
->>>>>>> 69d6420a
 
                 alff_Z_to_standard = create_apply_ants_xfm(3, 0, name='alff_Z_to_standard_%d' % num_strat)
 
@@ -2036,11 +1689,7 @@
 
 
                 except:
-<<<<<<< HEAD
-                    print 'Invalid Connection: Register Functional to MNI:', num_strat, ' resource_pool: ', strat.get_resource_pool()
-=======
                     logConnectionError('ALFF to MNI (ANTS)', num_strat, strat.get_resource_pool(), '0022')
->>>>>>> 69d6420a
                     raise
 
                 strat.update_resource_pool({'alff_Z_to_standard':(alff_Z_to_standard, 'outputspec.out_file')})
@@ -2171,21 +1820,11 @@
             
             if 'func_mni_fsl_warp' in nodes:
 
-<<<<<<< HEAD
-            if 'FSL' in c.regOption:
-
                 reho_Z_to_standard = pe.Node(interface=fsl.ApplyWarp(),
                                name='reho_Z_to_standard_%d' % num_strat)
-=======
-                reho_Z_to_standard = pe.Node(interface=fsl.ApplyWarp(),
-                               name='reho_Z_to_standard_%d' % num_strat)
 
                 reho_Z_to_standard.inputs.ref_file = c.standard
->>>>>>> 69d6420a
-
-                reho_Z_to_standard.inputs.ref_file = c.standard
-
-<<<<<<< HEAD
+
 
                 try:
 
@@ -2202,7 +1841,7 @@
                                      reho_Z_to_standard, 'field_file')
 
                 except:
-                    print 'Invalid Connection: Register Functional to MNI:', num_strat, ' resource_pool: ', strat.get_resource_pool()
+                    logConnectionError('ReHo to MNI (FSL)', num_strat, strat.get_resource_pool(), '0025')
                     raise
 
                 strat.update_resource_pool({'reho_Z_to_standard':(reho_Z_to_standard, 'out_file')})
@@ -2210,114 +1849,6 @@
                 num_strat += 1
 
 
-            elif 'ANTS' in c.regOption:
-                
-                reho_Z_to_standard = create_apply_ants_xfm(3, 0, name='reho_Z_to_standard_%d' % num_strat)
-
-                reho_Z_to_standard.inputs.inputspec.warp_reference = c.standard
-                '''
-
-                # converts FSL-format .mat affine xfm into ANTS-format .txt
-                # .mat affine comes from Func->Anat registration
-                fsl_reg_2_itk_reho = pe.Node(c3.C3dAffineTool(), name='fsl_reg_2_itk_reho_%d' % num_strat)
-                fsl_reg_2_itk_reho.inputs.itk_transform = True
-                fsl_reg_2_itk_reho.inputs.fsl2ras = True
-
-
-
-                #collects series of transformations to be applied to the moving images
-                collect_transforms_reho = pe.Node(util.Merge(3), name='collect_transforms_reho_%d' % num_strat)
-
-                #performs series of transformations on moving images
-                warp_images_reho = pe.Node(ants.WarpImageMultiTransform(), name='reho_ants_warp_images_%d' % num_strat)
-                warp_images_reho.inputs.reference_image = c.standard
-                warp_images_reho.inputs.dimension = 3
-                '''
-                try:
-                    '''
-                    # MEAN FUNCTIONAL
-
-                    # convert the .mat from linear Func->Anat to ANTS format
-                    node, out_file = strat.get_node_from_resource_pool('functional_to_anat_linear_xfm')
-                    workflow.connect(node, out_file, fsl_reg_2_itk_reho, 'transform_file')
-
-                    node, out_file = strat.get_node_from_resource_pool('anatomical_brain')
-                    workflow.connect(node, out_file, fsl_reg_2_itk_reho, 'reference_file')
-
-                    node, out_file = strat.get_node_from_resource_pool('reho_Z_img')
-                    workflow.connect(node, out_file, fsl_reg_2_itk_reho, 'source_file')
-
-
-                    # Premat from Func->Anat linear reg and bbreg (if bbreg is enabled)
-                    workflow.connect(fsl_reg_2_itk_reho, 'itk_transform', collect_transforms_reho, 'in3')
-    
-                    # Field file from anatomical nonlinear registration
-                    node, out_file = strat.get_node_from_resource_pool('anatomical_to_mni_nonlinear_xfm')
-                    workflow.connect(node, out_file, collect_transforms_reho, 'in1')
-
-                    # affine transformation from anatomical registration
-                    node, out_file = strat.get_node_from_resource_pool('ants_affine_xfm')
-                    workflow.connect(node, out_file, collect_transforms_reho, 'in2')
-
-                    node, out_file = strat.get_node_from_resource_pool('reho_Z_img')
-                    workflow.connect(node, out_file, warp_images_reho, 'input_image')
-
-                    workflow.connect(collect_transforms_reho, 'out', warp_images_reho, 'transformation_series')
-
-                    '''
-                    node, out_file = strat.get_node_from_resource_pool('reho_Z_img')
-                    workflow.connect(node, out_file,
-                                     reho_Z_to_standard, 'inputspec.in_file')
-
-                    node, out_file = strat.get_node_from_resource_pool('anatomical_to_mni_nonlinear_xfm')
-                    workflow.connect(node, out_file,
-                                     reho_Z_to_standard, 'inputspec.nonlinear_field')
-
-                    node, out_file = strat.get_node_from_resource_pool('ants_affine_xfm')
-                    workflow.connect(node, out_file,
-                                     reho_Z_to_standard, 'inputspec.ants_affine')
-
-                    node, out_file = strat.get_node_from_resource_pool('functional_to_anat_linear_xfm')
-                    workflow.connect(node, out_file,
-                                     reho_Z_to_standard, 'inputspec.func_anat_affine')
-
-                    node, out_file = strat.get_node_from_resource_pool('anatomical_brain')
-                    workflow.connect(node, out_file,
-                                     reho_Z_to_standard, 'inputspec.conversion_reference')
-
-                    node, out_file = strat.get_node_from_resource_pool('reho_Z_img')
-                    workflow.connect(node, out_file,
-                                     reho_Z_to_standard, 'inputspec.conversion_source')
-                    
-
-                except:
-                    print 'Invalid Connection: Register Functional to MNI:', num_strat, ' resource_pool: ', strat.get_resource_pool()
-                    raise
-
-=======
-                try:
-
-                    node, out_file = strat.get_node_from_resource_pool('reho_Z_img')
-                    workflow.connect(node, out_file,
-                                     reho_Z_to_standard, 'in_file')
-
-                    node, out_file = strat.get_node_from_resource_pool('functional_to_anat_linear_xfm')
-                    workflow.connect(node, out_file,
-                                     reho_Z_to_standard, 'premat')
-
-                    node, out_file = strat.get_node_from_resource_pool('anatomical_to_mni_nonlinear_xfm')
-                    workflow.connect(node, out_file,
-                                     reho_Z_to_standard, 'field_file')
-
-                except:
-                    logConnectionError('ReHo to MNI (FSL)', num_strat, strat.get_resource_pool(), '0025')
-                    raise
-
-                strat.update_resource_pool({'reho_Z_to_standard':(reho_Z_to_standard, 'out_file')})
-                strat.append_name(reho_Z_to_standard.name)
-                num_strat += 1
-
-
             else:
                 
                 reho_Z_to_standard = create_apply_ants_xfm(3, 0, name='reho_Z_to_standard_%d' % num_strat)
@@ -2355,7 +1886,6 @@
                     logConnectionError('ReHo to MNI (ANTS)', num_strat, strat.get_resource_pool(), '0026')
                     raise
 
->>>>>>> 69d6420a
                 strat.update_resource_pool({'reho_Z_to_standard':(reho_Z_to_standard, 'outputspec.out_file')})#warp_images_reho, 'output_image')})#reho_Z_to_standard, 'outputspec.out_file')})
                 strat.append_name(reho_Z_to_standard.name)#warp_images_reho.name)#reho_Z_to_standard.name)
                 num_strat += 1
@@ -2829,11 +2359,6 @@
             
             if 'func_mni_fsl_warp' in nodes:
 
-<<<<<<< HEAD
-            if 'FSL' in c.regOption:
-
-=======
->>>>>>> 69d6420a
                 dr_tempreg_stack_Z_to_standard = pe.Node(interface=fsl.ApplyWarp(),
                                name='dr_tempreg_stack_Z_to_standard_%d' % num_strat)
                 dr_tempreg_stack_Z_to_standard.inputs.ref_file = c.standard
@@ -2890,11 +2415,7 @@
 
 
                 except:
-<<<<<<< HEAD
-                    print 'Invalid Connection: Register Functional to MNI:', num_strat, ' resource_pool: ', strat.get_resource_pool()
-=======
                     logConnectionError('Dual regression to MNI (FSL)', num_strat, strat.get_resource_pool(), '0034')
->>>>>>> 69d6420a
                     raise
 
                 strat.update_resource_pool({'dr_tempreg_maps_z_stack_to_standard':(dr_tempreg_stack_Z_to_standard, 'out_file')})
@@ -2905,15 +2426,9 @@
                 num_strat += 1
 
 
-<<<<<<< HEAD
-            elif 'ANTS' in c.regOption:
-
-                dr_tempreg_stack_Z_to_standard = create_apply_ants_xfm(3, 0, 
-=======
             else:
 
                 dr_tempreg_stack_Z_to_standard = create_apply_ants_xfm(4, 0, 
->>>>>>> 69d6420a
                                name='dr_tempreg_stack_Z_to_standard_%d' % num_strat)
                 dr_tempreg_stack_Z_to_standard.inputs.inputspec.warp_reference = c.standard
       
@@ -2947,11 +2462,7 @@
                     workflow.connect(node, out_file,
                                      dr_tempreg_stack_Z_to_standard, 'inputspec.conversion_reference')
 
-<<<<<<< HEAD
-                    node, out_file = strat.get_node_from_resource_pool('dr_tempreg_maps_z_stack')
-=======
                     node, out_file = strat.get_node_from_resource_pool('mean_functional')
->>>>>>> 69d6420a
                     workflow.connect(node, out_file,
                                      dr_tempreg_stack_Z_to_standard, 'inputspec.conversion_source')
                 
@@ -3001,21 +2512,13 @@
                     workflow.connect(node, out_file,
                                      dr_tempreg_stack_to_standard, 'inputspec.conversion_reference')
 
-<<<<<<< HEAD
-                    node, out_file = strat.get_node_from_resource_pool('dr_tempreg_maps_stack')
-=======
                     node, out_file = strat.get_node_from_resource_pool('mean_functional')
->>>>>>> 69d6420a
                     workflow.connect(node, out_file,
                                      dr_tempreg_stack_to_standard, 'inputspec.conversion_source')
 
 
                 except:
-<<<<<<< HEAD
-                    print 'Invalid Connection: Register Functional to MNI:', num_strat, ' resource_pool: ', strat.get_resource_pool()
-=======
                     logConnectionError('Dual Regression to MNI (ANTS)', num_strat, strat.get_resource_pool(), '0035')
->>>>>>> 69d6420a
                     raise
 
                 strat.update_resource_pool({'dr_tempreg_maps_z_stack_to_standard':(dr_tempreg_stack_Z_to_standard, 'outputspec.out_file')})
@@ -3340,92 +2843,12 @@
             
             if 'func_mni_fsl_warp' in nodes:
 
-<<<<<<< HEAD
-            if 'FSL' in c.regOption:
-
-                sca_seed_Z_to_standard = pe.MapNode(interface=fsl.ApplyWarp(),
-                               name='sca_seed_Z_to_standard_%d' % num_strat, iterfield=['in_file'])
-=======
                 sca_roi_Z_to_standard = pe.MapNode(interface=fsl.ApplyWarp(),
                                name='sca_roi_Z_to_standard_%d' % num_strat, iterfield=['in_file'])
 
                 sca_roi_Z_to_standard.inputs.ref_file = c.standard
->>>>>>> 69d6420a
-
-                sca_seed_Z_to_standard.inputs.ref_file = c.standard
-
-<<<<<<< HEAD
-
-                try:
-
-                    node, out_file = strat.get_node_from_resource_pool('sca_seed_Z')
-                    workflow.connect(node, out_file,
-                                     sca_seed_Z_to_standard, 'in_file')
-
-                    node, out_file = strat.get_node_from_resource_pool('functional_to_anat_linear_xfm')
-                    workflow.connect(node, out_file,
-                                     sca_seed_Z_to_standard, 'premat')
-
-                    node, out_file = strat.get_node_from_resource_pool('anatomical_to_mni_nonlinear_xfm')
-                    workflow.connect(node, out_file,
-                                     sca_seed_Z_to_standard, 'field_file')
-
-                except:
-                    print 'Invalid Connection: Register Functional to MNI:', num_strat, ' resource_pool: ', strat.get_resource_pool()
-                    raise
-
-                strat.update_resource_pool({'sca_seed_Z_to_standard':(sca_seed_Z_to_standard, 'out_file')})
-                strat.append_name(sca_seed_Z_to_standard.name)
-                num_strat += 1
-
-
-            elif 'ANTS' in c.regOption:
-
-                sca_seed_Z_to_standard = create_apply_ants_xfm(3, 1,
-                               name='sca_seed_Z_to_standard_%d' % num_strat)
-
-                sca_seed_Z_to_standard.inputs.inputspec.warp_reference = c.standard
-
-
-                try:
-
-                    node, out_file = strat.get_node_from_resource_pool('sca_seed_Z')
-                    workflow.connect(node, out_file,
-                                     sca_seed_Z_to_standard, 'inputspec.in_file')
-
-                    node, out_file = strat.get_node_from_resource_pool('ants_affine_xfm')
-                    workflow.connect(node, out_file,
-                                     sca_seed_Z_to_standard, 'inputspec.ants_affine')
-
-                    node, out_file = strat.get_node_from_resource_pool('functional_to_anat_linear_xfm')
-                    workflow.connect(node, out_file,
-                                     sca_seed_Z_to_standard, 'inputspec.func_anat_affine')
-
-                    node, out_file = strat.get_node_from_resource_pool('anatomical_brain')
-                    workflow.connect(node, out_file,
-                                     sca_seed_Z_to_standard, 'inputspec.conversion_reference')
-
-                    node, out_file = strat.get_node_from_resource_pool('sca_seed_Z')
-                    workflow.connect(node, out_file,
-                                     sca_seed_Z_to_standard, 'inputspec.conversion_source')
-
-                    node, out_file = strat.get_node_from_resource_pool('anatomical_to_mni_nonlinear_xfm')
-                    workflow.connect(node, out_file,
-                                     sca_seed_Z_to_standard, 'inputspec.nonlinear_field')
-
-
-                except:
-                    print 'Invalid Connection: Register Functional to MNI:', num_strat, ' resource_pool: ', strat.get_resource_pool()
-                    raise
-
-                strat.update_resource_pool({'sca_seed_Z_to_standard':(sca_seed_Z_to_standard, 'outputspec.out_file')})
-                strat.append_name(sca_seed_Z_to_standard.name)
-                num_strat += 1
-
-
-
-    strat_list += new_strat_list
-=======
+
+
                 try:
 
                     node, out_file = strat.get_node_from_resource_pool('sca_roi_Z')
@@ -3447,7 +2870,6 @@
                 strat.update_resource_pool({'sca_roi_Z_to_standard':(sca_roi_Z_to_standard, 'out_file')})
                 strat.append_name(sca_roi_Z_to_standard.name)
                 num_strat += 1
->>>>>>> 69d6420a
 
 
             else:
@@ -3458,102 +2880,34 @@
                 sca_roi_Z_to_standard.inputs.inputspec.warp_reference = c.standard
 
 
-<<<<<<< HEAD
-            if 'FSL' in c.regOption:
-
-                sca_roi_Z_to_standard = pe.MapNode(interface=fsl.ApplyWarp(),
-                               name='sca_roi_Z_to_standard_%d' % num_strat, iterfield=['in_file'])
-
-                sca_roi_Z_to_standard.inputs.ref_file = c.standard
-
-
                 try:
 
                     node, out_file = strat.get_node_from_resource_pool('sca_roi_Z')
                     workflow.connect(node, out_file,
-                                     sca_roi_Z_to_standard, 'in_file')
+                                     sca_roi_Z_to_standard, 'inputspec.in_file')
+
+                    node, out_file = strat.get_node_from_resource_pool('ants_affine_xfm')
+                    workflow.connect(node, out_file,
+                                     sca_roi_Z_to_standard, 'inputspec.ants_affine')
 
                     node, out_file = strat.get_node_from_resource_pool('functional_to_anat_linear_xfm')
                     workflow.connect(node, out_file,
-                                     sca_roi_Z_to_standard, 'premat')
+                                     sca_roi_Z_to_standard, 'inputspec.func_anat_affine')
 
                     node, out_file = strat.get_node_from_resource_pool('anatomical_to_mni_nonlinear_xfm')
                     workflow.connect(node, out_file,
-                                     sca_roi_Z_to_standard, 'field_file')
+                                     sca_roi_Z_to_standard, 'inputspec.nonlinear_field')
+
+                    node, out_file = strat.get_node_from_resource_pool('anatomical_brain')
+                    workflow.connect(node, out_file,
+                                     sca_roi_Z_to_standard, 'inputspec.conversion_reference')
+
+                    node, out_file = strat.get_node_from_resource_pool('sca_roi_Z')
+                    workflow.connect(node, out_file,
+                                     sca_roi_Z_to_standard, 'inputspec.conversion_source')
 
                 except:
-                    print 'Invalid Connection: Register Functional to MNI:', num_strat, ' resource_pool: ', strat.get_resource_pool()
-                    raise
-
-                strat.update_resource_pool({'sca_roi_Z_to_standard':(sca_roi_Z_to_standard, 'out_file')})
-                strat.append_name(sca_roi_Z_to_standard.name)
-                num_strat += 1
-
-
-            elif 'ANTS' in c.regOption:
-
-                sca_roi_Z_to_standard = create_apply_ants_xfm(3, 1,
-                               name='sca_roi_Z_to_standard_%d' % num_strat)
-
-                sca_roi_Z_to_standard.inputs.inputspec.warp_reference = c.standard
-
-
-                try:
-
-                    node, out_file = strat.get_node_from_resource_pool('sca_roi_Z')
-                    workflow.connect(node, out_file,
-                                     sca_roi_Z_to_standard, 'inputspec.in_file')
-
-                    node, out_file = strat.get_node_from_resource_pool('ants_affine_xfm')
-                    workflow.connect(node, out_file,
-                                     sca_roi_Z_to_standard, 'inputspec.ants_affine')
-
-                    node, out_file = strat.get_node_from_resource_pool('functional_to_anat_linear_xfm')
-                    workflow.connect(node, out_file,
-                                     sca_roi_Z_to_standard, 'inputspec.func_anat_affine')
-
-                    node, out_file = strat.get_node_from_resource_pool('anatomical_to_mni_nonlinear_xfm')
-                    workflow.connect(node, out_file,
-                                     sca_roi_Z_to_standard, 'inputspec.nonlinear_field')
-
-                    node, out_file = strat.get_node_from_resource_pool('anatomical_brain')
-                    workflow.connect(node, out_file,
-                                     sca_roi_Z_to_standard, 'inputspec.conversion_reference')
-
-=======
-                try:
-
-                    node, out_file = strat.get_node_from_resource_pool('sca_roi_Z')
-                    workflow.connect(node, out_file,
-                                     sca_roi_Z_to_standard, 'inputspec.in_file')
-
-                    node, out_file = strat.get_node_from_resource_pool('ants_affine_xfm')
-                    workflow.connect(node, out_file,
-                                     sca_roi_Z_to_standard, 'inputspec.ants_affine')
-
-                    node, out_file = strat.get_node_from_resource_pool('functional_to_anat_linear_xfm')
-                    workflow.connect(node, out_file,
-                                     sca_roi_Z_to_standard, 'inputspec.func_anat_affine')
-
-                    node, out_file = strat.get_node_from_resource_pool('anatomical_to_mni_nonlinear_xfm')
-                    workflow.connect(node, out_file,
-                                     sca_roi_Z_to_standard, 'inputspec.nonlinear_field')
-
-                    node, out_file = strat.get_node_from_resource_pool('anatomical_brain')
-                    workflow.connect(node, out_file,
-                                     sca_roi_Z_to_standard, 'inputspec.conversion_reference')
-
->>>>>>> 69d6420a
-                    node, out_file = strat.get_node_from_resource_pool('sca_roi_Z')
-                    workflow.connect(node, out_file,
-                                     sca_roi_Z_to_standard, 'inputspec.conversion_source')
-
-                except:
-<<<<<<< HEAD
-                    print 'Invalid Connection: Register Functional to MNI:', num_strat, ' resource_pool: ', strat.get_resource_pool()
-=======
                     logConnectionError('SCA ROI Z scores to MNI (ANTS)', num_strat, strat.get_resource_pool(), '0043')
->>>>>>> 69d6420a
                     raise
 
                 strat.update_resource_pool({'sca_roi_Z_to_standard':(sca_roi_Z_to_standard, 'outputspec.out_file')})
@@ -3881,10 +3235,6 @@
     Quality Control
     """
 
-<<<<<<< HEAD
-
-=======
->>>>>>> 69d6420a
     if 1 in c.generateQualityControlImages:
 
         #register color palettes
@@ -4132,35 +3482,6 @@
                 raise
 
 
-<<<<<<< HEAD
-            ### make QC montages for mni normalized anatomical image
-
-            try:
-                mni_anat_underlay, out_file = strat.get_node_from_resource_pool('mni_normalized_anatomical')
-
-                montage_mni_anat = create_montage('montage_mni_anat_%d' % num_strat,
-                                    'red', 'mni_anat')  
-
-                workflow.connect(mni_anat_underlay, out_file,
-                                 montage_mni_anat, 'inputspec.underlay')
-
-                montage_mni_anat.inputs.inputspec.overlay = p.resource_filename('CPAC','resources/templates/MNI152_Edge_AllTissues.nii.gz')
-
-                strat.update_resource_pool({'qc___mni_normalized_anatomical_a': (montage_mni_anat, 'outputspec.axial_png'),
-                                            'qc___mni_normalized_anatomical_s': (montage_mni_anat, 'outputspec.sagittal_png')})
-
-                if not 6 in qc_montage_id_a:
-                        qc_montage_id_a[6] = 'mni_normalized_anatomical_a'
-                        qc_montage_id_s[6] = 'mni_normalized_anatomical_s'
-
-            except:
-
-                print 'Cannot generate QC montages for mni normalized anatomical: Resources Not Found'
-                raise
-
-
-=======
->>>>>>> 69d6420a
 
             # make QC montages for CSF WM GM
 
@@ -4767,64 +4088,6 @@
 
 
     ###################### end of workflow ###########
-<<<<<<< HEAD
-
-
-    try:
-        workflow.write_graph(graph2use='orig')
-    except:
-        pass
-
-
-    """
-    Datasink
-    """
-    import networkx as nx
-    num_strat = 0
-    sink_idx = 0
-    pip_ids = []
-    
-    wf_names = []
-    scan_ids = ['scan_anat']
-    for id in sub_dict['rest']:
-        scan_ids.append('scan_'+ str(id))
-    
-    for strat in strat_list:
-        rp = strat.get_resource_pool()
-
-        # build helper dictionary to assist with a clean strategy label for symlinks
-
-        strategy_tag_helper_symlinks = {}
- 
-        if any('scrubbing' in name for name in strat.get_name()):
-            strategy_tag_helper_symlinks['_threshold'] = 1
-        else:
-            strategy_tag_helper_symlinks['_threshold'] = 0
-
-        if any('seg_preproc' in name for name in strat.get_name()):
-            strategy_tag_helper_symlinks['_csf_threshold'] = 1
-            strategy_tag_helper_symlinks['_wm_threshold'] = 1
-            strategy_tag_helper_symlinks['_gm_threshold'] = 1
-        else:
-            strategy_tag_helper_symlinks['_csf_threshold'] = 0
-            strategy_tag_helper_symlinks['_wm_threshold'] = 0
-            strategy_tag_helper_symlinks['_gm_threshold'] = 0
-
-
-        if any('median_angle_corr'in name for name in strat.get_name()):
-            strategy_tag_helper_symlinks['_target_angle_deg'] = 1
-        else:
-            strategy_tag_helper_symlinks['_target_angle_deg'] = 0
-
-
-        if any('nuisance'in name for name in strat.get_name()):
-            strategy_tag_helper_symlinks['nuisance'] = 1
-        else:
-            strategy_tag_helper_symlinks['nuisance'] = 0
-
-        strat_tag = ""
-=======
->>>>>>> 69d6420a
 
     # Run the pipeline only if the user signifies.
     # otherwise, only construct the pipeline (above)
@@ -4860,109 +4123,6 @@
             renamedStrats.append(renamedNodesList)
             
             
-<<<<<<< HEAD
-            if workflow_bit_id.get(name) != None:
-                    strat_tag += name + '_'
-                    
-                    print name, ' ~~~ ', 2 ** workflow_bit_id[name]
-                    hash_val += 2 ** workflow_bit_id[name]
-
-        if p_name == None or p_name == 'None':
-            pipeline_id = ''
-            pipeline_id = linecache.getline(os.path.realpath(os.path.join(CPAC.__path__[0], 'utils', 'pipeline_names.py')), hash_val)
-            pipeline_id = pipeline_id.rstrip('\r\n')
-            if pipeline_id == '':
-                print 'hash value ', hash_val, ' is greater than the number of words'
-                print 'resorting to crc32 value as pipeline_id'
-                pipeline_id = zlib.crc32(strat_tag)
-        else:
-            pipeline_id = p_name
-            #if running multiple pipelines with gui, need to change this in future
-            p_name = None
-
-        print 'strat_tag,  ~~~~~ , hash_val,  ~~~~~~ , pipeline_id: ', strat_tag, ' ~~~~~ ', hash_val, ' ~~~~~~ ', pipeline_id
-        pip_ids.append(pipeline_id)
-        wf_names.append(strat.get_name())
-
-        for key in sorted(rp.keys()):
-
-            ds = pe.Node(nio.DataSink(), name='sinker_%d' % sink_idx)
-            ds.inputs.base_directory = c.outputDirectory
-            ds.inputs.container = os.path.join('pipeline_%s' % pipeline_id, subject_id)
-            ds.inputs.regexp_substitutions = [(r"/_sca_roi(.)*[/]", '/'),
-                                              (r"/_smooth_centrality_(\d)+[/]", '/'),
-                                              (r"/_z_score(\d)+[/]", "/"),
-                                              (r"/_dr_tempreg_maps_Z_files_smooth_(\d)+[/]", "/"),
-                                              (r"/_sca_tempreg_maps_Z_files_smooth_(\d)+[/]", "/"),
-                                              (r"/qc___", '/qc/')]
-            node, out_file = rp[key]
-            workflow.connect(node, out_file,
-                             ds, key)
-            print 'node, out_file, key: ', node, out_file, key
-
-            if 1 in c.runSymbolicLinks:
-
-                link_node = pe.Node(interface=util.Function(input_names=['in_file', 'strategies',
-                                        'subject_id', 'pipeline_id', 'helper'],
-                                        output_names=[],
-                                        function=prepare_symbolic_links),
-                                        name='link_%d' % sink_idx)
-               
-                link_node.inputs.strategies = strategies
-                link_node.inputs.subject_id = subject_id
-                link_node.inputs.pipeline_id = 'pipeline_%s' % (pipeline_id)
-                link_node.inputs.helper = dict(strategy_tag_helper_symlinks)
-
-                workflow.connect(ds, 'out_file', link_node, 'in_file')
-            sink_idx += 1
-            print 'sink index: ', sink_idx
-
-        d_name = os.path.join(c.outputDirectory, ds.inputs.container)
-        if not os.path.exists(d_name):
-            os.makedirs(d_name)
-        
-
-        try:
-            G = nx.DiGraph()
-            strat_name = strat.get_name()
-            G.add_edges_from([(strat_name[s], strat_name[s + 1]) for s in range(len(strat_name) - 1)])
-            dotfilename = os.path.join(d_name, 'strategy.dot')
-            nx.write_dot(G, dotfilename)
-            format_dot(dotfilename, 'png')
-        except:
-            print "Cannot Create the strategy and pipeline graph, dot or/and pygraphviz is not installed"
-            pass
-
-
-        print d_name, '*'
-        num_strat += 1
-
-    create_log_template(pip_ids, wf_names, scan_ids, subject_id, log_dir)
-
-
-
-    workflow.run(plugin='MultiProc', plugin_args={'n_procs': c.numCoresPerSubject})
-
-    ###workflow.run(plugin='Linear')
-
-    """
-    try:
-
-        workflow.run(plugin='MultiProc', plugin_args={'n_procs': c.numCoresPerSubject})
-
-    except Exception as e:
-
-        print "Error: CPAC Pipeline has failed."
-        print ""
-        print e
-        print type(e)
-        ###raise Exception
-    """
-
-    for count, id in enumerate(pip_ids):
-        for scan in scan_ids:
-            create_log_node(None, None, count, scan).run()
-=======
         for strat in renamedStrats:
             
             tmpForkPoint = []
@@ -4974,7 +4134,6 @@
                 
             forkPoints.append(tmpForkPoint)
             
->>>>>>> 69d6420a
         
         forkNames = []
         for forkPoint in forkPoints:
@@ -5166,15 +4325,6 @@
         pipeline_starttime_string = pipeline_start_datetime.replace(' ','_')
         pipeline_starttime_string = pipeline_starttime_string.replace(':','-')
 
-
-<<<<<<< HEAD
-        ### Automatically generate QC index page
-        create_all_qc.run(c.outputDirectory)
-
-
-
-    if c.removeWorkingDir:
-=======
         # Timing code for cpac_timing_<pipeline>.txt in output directory
         timing = open(os.path.join(c.outputDirectory, 'cpac_timing_%s_%s.txt' % (c.pipelineName, pipeline_starttime_string)), 'a')
     
@@ -5187,7 +4337,6 @@
     
     
         # Actually run the pipeline now
->>>>>>> 69d6420a
         try:
 
             workflow.run(plugin='MultiProc', plugin_args={'n_procs': c.numCoresPerSubject})
@@ -5210,7 +4359,7 @@
     
             timing.close()
             
-            raise Exception     
+            raise Exception
     
     
         """
