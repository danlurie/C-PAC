import os
import sys
import numpy as np
import csv
import yaml


# what this file now needs to do:

# - demean the selected EVs
# - create the pheno data dict like it does in the modelconfig
# - take the formula and put that and the data into dmatrix, with Sum encoding

# - parse the contrasts strings, use Aimi's code in that part
# - write the .mat and .con files, and .grp as well
# - figure out multicollinearity (if patsy doesn't do this)
# - figure out modeling group variances separately





<<<<<<< HEAD
=======
    ph = c.phenotypicFile
    sublist = c.subjectListFile

    f = open(sublist, 'rU')
>>>>>>> 98faa831

def create_pheno_dict(gpa_fsl_yml):

    # \/ \/ DUPLICATED CODE! PUT THIS FUNCTION IN ONE PLACE,
    #       OR REMOVE THE ORIGINAL ONE
    def read_phenotypic(pheno_file, ev_selections):

        import csv
        import numpy as np

        ph = pheno_file

        # Read in the phenotypic CSV file into a dictionary named pheno_dict
        # while preserving the header fields as they correspond to the data
        p_reader = csv.DictReader(open(os.path.abspath(ph), 'rU'), skipinitialspace=True)

        #pheno_dict_list = []
        
        # dictionary to store the data in a format Patsy can use
        # i.e. a dictionary where each header is a key, and the value is a
        # list of all of that header's values
        pheno_data_dict = {}

        for line in p_reader:

            for key in line.keys():

                if key not in pheno_data_dict.keys():
                    pheno_data_dict[key] = []

                # create a list within one of the dictionary values for that
                # EV if it is categorical; formats this list into a form
                # Patsy can understand regarding categoricals:
                #     example: { ADHD: ['adhd1', 'adhd1', 'adhd0', 'adhd1'] }
                #                instead of just [1, 1, 0, 1], etc.
                if key in ev_selections['categorical']:
                    pheno_data_dict[key].append(key + str(line[key]))

                else:
                    pheno_data_dict[key].append(line[key])



        # this needs to run after each list in each key has been fully
        # populated above
        for key in pheno_data_dict.keys():

            # demean the EVs marked for demeaning
            if key in ev_selections['demean']:

                new_demeaned_evs = []

                mean_evs = 0.0

                # populate a dictionary, a key for each demeanable EV, with
                # the value being the sum of all the values (which need to be
                # converted to float first)
                for val in pheno_data_dict[key]:
                    mean_evs += float(val)

                # calculate the mean of the current EV in this loop
                mean_evs = mean_evs / len(pheno_data_dict[key])

                # remove the EV's mean from each value of this EV
                # (demean it!)
                for val in pheno_data_dict[key]:
                    new_demeaned_evs.append(float(val) - mean_evs)

                # replace
                pheno_data_dict[key] = new_demeaned_evs


            # converts non-categorical EV lists into NumPy arrays
            # so that Patsy may read them in properly
            if key not in ev_selections['categorical']:
            
                pheno_data_dict[key] = np.array(pheno_data_dict[key])



        return pheno_data_dict


    # pheno_data_dict gets loaded with the phenotypic data, in a dictionary
    # formatted for proper use with Patsy
    pheno_data_dict = read_phenotypic(gpa_fsl_yml.pheno_file, gpa_fsl_yml.ev_selections)

    return pheno_data_dict





def organize_data(filter_data, c):

    """

    The main purpose of this function is to identify the categorical and directional columns in the model,
    demean the categorical columns and organize the directional columns.

    Parameters
    ----------

    filter_data : List of maps. Each map contains data corresponding to a row in the phenotypic file, but only for the columns specified
    in columnsInModel variable in the config_fsl.py

    c : The configuration file object containing all the variables specified in the configuration file.

    Returns
    -------

    filter_data : List of maps. Each map contains data corresponding to a row in the phenotypic file, but only for the columns specified
    in columnsInModel variable in the config_fsl.py. The Directional columns get split according to the number of values they have. 

    field_names : The field names are the column names in the final model file

    """


    mean = {}
    mean_cols = []
    directional_cols = []
    directional_map = {}

    ### line up columns for the model
    for i in range(0, len(c.columnsInModel)):

        if c.deMean[i]:
            mean_cols.append(c.columnsInModel[i])

        # UNCOMMENT THIS AFTER ITS ENABLED
        #if c.categoricalVsDirectional[i]:
        #    directional_cols.append(c.columnsInModel[i])



    for data in filter_data:

        # filter_data is a LIST of dictionaries, one for each subject
        # so 'data' is each dictionary - each one has the phenotypic header
        # items (EVs) as its keys, and the values as its entries

        # there is one dictionary ('data') per subject, and the subject ID
        # is one of the entries in each dictionary

        for col in mean_cols:

            # mean_cols is a LIST of pheno header items (EVs) which are marked
            # to be demeaned (should only be continuous EVs)

            try:

                if not col in mean:
                    # if the current EV-to-be-demeaned does not already have
                    # an entry in the dictionary 'mean', then ensure the
                    # current subject's value for it is a float and put it in
                    mean[col] = float(data[col])

                else:
                    # otherwise, if an entry in 'mean' already exists for the
                    # current EV in the iteration, then simply ensure the
                    # current subject's value for it is a float and then ADD
                    # it to the current sum of this continuous EV's summation
                    mean[col] += float(data[col])

            except ValueError, e:
                print 'error ', e, ' for column: ', col, 'in data row: ', data
                raise


        for col in directional_cols:

            # directional_cols is a LIST of pheno header items (EVs) which are
            # marked as categorical/non-continuous
            # (i.e. are labels, like sex M/F)

            # here, each 'col' is an EV that has been marked as categorical

            # load the phenotype-file VALUE of the current subject's 'col'
            # (categorical EV) into 'val'
            val = data[col]

            # concatenate the name of the categorical EV with its value
            new_col = col + '__' + val


            if not col in directional_map:

                # add this 'categoricalEV__value' into this categorical
                # dictionary, if an entry for this categorical EV has not been
                # created in this 'directional_map' dictionary yet
                directional_map[col] = [new_col]

            else:

                # if categorical values for this EV have already been loaded
                # into 'directional_map', then load what is already in the
                # dictionary into 'val'
                val = directional_map[col]

                # if the current subject's value for this particular
                # categorical EV does not exist in what was already in
                # 'directional_map', then append the current value (the
                # 'categoricalEV__value') into 'val' (now a list?) and then
                # load this list 'val' back into 'directional_map' under the
                # key for this particular categorical EV
                if not new_col in val:

                    val.append(new_col)
                    directional_map[col] = val


    # the 'mean' dictionary now has a key for each EV (pheno header item),
    # with each key corresponding to a value which is the sum of all the
    # subjects' float values for that particular continuous EV

    # the 'directional_map' dictionary now has a key for each EV, with each
    # key corresponding to a LIST which contains all of the subjects'
    # categorical/non-continuous values for that particular categorical EV,
    # and these values are in the 'categoricalEV__value' format



    idx = 0
    for data in filter_data:

        # once again, each 'data' is each subject's collection of EVs and
        # their values

        for col in directional_map.keys():

            # make 'val' the current subject's current categorical EV's value
            val = data[col]

            # make 'vals' a list of all of the values of the current
            # categorical EV
            vals = directional_map[col]

            # remove the entry for the current subject's current categorical
            # EV from the dictionary 'data' (which is all of the EVs of the
            # current subject)
            del data[col]


            for value in vals:

                # 'value' is each categorical EV value (from directional_map)
                # in the 'categoricalEV__value' format

                column_name, v = value.rsplit('__',1)

                # iterating over each categorical EV value from
                # directional_map, check if the current subject's current
                # categorical EV value ('val', which holds steady) matches:
                if v == val:
                    # if it does, add an entry into 'data', the dictionary
                    # which has all of the current subject's EVs and their
                    # values, where the entry's key is the
                    # 'categoricalEV__value', and the value is '1'
                    data[value] = '1'

                else:
                    # if not, do the same as above, except make the value '0'
                    data[value] = '0'

            # now that 'for value in vals:' is complete for the current
            # subject's current categorical EV, the dictionary 'data' has been
            # cleared of all of its original categorical EV entries and new
            # entries have been added for each categorical EV found in
            # 'directional_map' which contain a '1' if this particular subject
            # had an EV with the same VALUE as the VALUE of any of the
            # categorical EVs in 'directional_map'

        filter_data[idx] = data

        idx += 1


    # by now, the dictionary 'filter_data' contains an entry for each subject,
    # with all of the categorical EVs 'broken out' into separate columns -
    # so if a categorical EV like sex can be either 'male' or 'female', it
    # creates a column for both options and places a 1 in the column that
    # corresponds for that subject



    for col in mean.keys():

        mean[col] = float(mean[col])/float(len(filter_data))


    idx = 0
    for data in filter_data:

        # this demeans the continuous EVs - only demeans the EVs that were
        # marked to be demeaned (only they were added to the 'mean'
        # dictionary)
        
        for col in mean.keys():

            val = 0.0
            val = float(data[col])
            val = val - mean[col]

            data[col] = str(val)
        filter_data[idx] = data
        idx += 1


    try:
        zeroth = filter_data[0]
    except:
        print "\n\n" + "ERROR: Subject information did not match properly" \
              " between the phenotypic file and group analysis subject " \
              "list.\n Tip: Double-check subject names." + "\n" + \
        "Error name: create_fsl_model_0001" + "\n\n"
        raise Exception


    field_names = [c.subjectColumn]

    keys = zeroth.keys()

    for ignore, directional_columns in directional_map.items():

        for column_name in sorted(directional_columns):

            field_names.append(column_name)



    for col in sorted(mean.keys()):

        field_names.append(col)

    for f_n in filter_data[0].keys():

        if not (f_n in field_names):
            field_names.append(f_n)



    return filter_data, field_names



def check_multicollinearity(matrix):

    U, s, V = np.linalg.svd(matrix)

    max_singular = np.max(s)
    min_singular = np.min(s)

    print max_singular, ' ~~~~~~ ', min_singular
    print 'RANK ~~~~~~ ', np.linalg.matrix_rank(matrix)
    if min_singular == 0:

        return 1

    else:

        condition_number = float(max_singular)/float(min_singular)
        print 'condition_number %f' % condition_number
        if condition_number > 30:

            return 1

    return 0



def write_data(model_data, field_names, c):

    """
    The main purpose of this function is to populate the Model CSV File.
    This file becomes the basis for the FSL group Analysis inputs (.mat, .grp, .con, .fts etc)

    Parameters
    ----------

    model_data : List of maps. Each map contains data corresponding to a row in the phenotypic file, but only for the columns specified
    in columnsInModel variable in the config_fsl.py. The Directional columns get split according to the number of values they have. 

    field_names : The field names are the column names in the final model file

    Returns
    -------

    The populated Model File

    """

    evs = open(c.contrastFile, 'r').readline()
    evs = evs.rstrip('\n')
    evs = evs.rstrip('\n')
    evs = evs.split(',')
    evs = [ev.replace("\"", '') for ev in evs]

    new_evs = []
    

    for ev in evs:
        if (ev in field_names):
            new_evs.append(ev)

    # evs is now a list of contrast file header items
    evs = list(new_evs)
    del new_evs

    # new_field_names is a list of evs with the subjectID
    # column added at the beginning
    new_field_names = [c.subjectColumn] + evs


    try:

        csvPath = c.outputModelFilesDirectory + '/' + c.outputModelFile
        f = open(csvPath, 'wt')

    except:

        print "Could not open the output model file: ", csvPath
        print ""
        raise Exception


    try:

        # make fieldnames=new_field_names so that when the unordered
        # phenotype data is written to the model file, the header items
        # and their corresponding values will be in the correct order
        writer = csv.DictWriter(f, fieldnames=new_field_names)

        header = dict((n, n) for n in new_field_names)

        writer.writerow(header)

        dropped_columns_a = []
        dropped_columns_b = []
        dropped_columns_a = [name for name in field_names if not (name in list(set(field_names) & set(new_field_names))) ]
        dropped_columns_b = [name for name in new_field_names if not (name in list(set(field_names) & set(new_field_names))) ]
        dropped_columns = list(set(dropped_columns_a + dropped_columns_b))


        if not (len(dropped_columns) == 0):
            print 'dropping columns(not specified in contrasts) from the model ', dropped_columns


        new_data = []
        
        # model_data is a LIST of dictionaries of the phenotype
        # header items matched to their values
        for data in model_data:

            data_row = []
            for name in field_names:

                if not name in field_names:
                    del data[name]
                else:
                    if not (c.subjectColumn in name):
                        data_row.append(float(data[name]))

            new_data.append(list(data_row))
         
            writer.writerow(data)
                

        detect = 0

        detect = check_multicollinearity(np.array(new_data))

        if detect == 1:

            print 'Detected Multicollinearity in the computed Model. Please check %s ' % c.outputModelFile
            #sys.exit(0)

    finally:
        f.close()



def create_mat_file(data, model_name, outputModelFilesDirectory):

    """
    create the .mat file
    """

    dimx = None
    dimy = None

    if len(data.shape) == 1:
        dimy = 1
        dimx = data.shape[0]
    else:
        dimx, dimy = data.shape


    ppstring = '/PPheights'

    for i in range(0, dimy):

        ppstring += '\t' + '%1.5e' %(1.0)

    ppstring += '\n'


    f = open(os.path.join(outputModelFilesDirectory, model_name + '.mat'), 'w')

    print >>f, '/NumWaves\t%d' %dimy
    print >>f, '/NumPoints\t%d' %dimx
    print >>f, ppstring


    print >>f, '/Matrix'
    np.savetxt(f, data, fmt='%1.5e', delimiter='\t')

    f.close()



def create_grp_file(data, model_name, gp_var, outputModelFilesDirectory):

    """
    create the grp file
    """

    dimx = None
    dimy = None
    if len(data.shape) == 1:
        dimy = 1
        dimx = data.shape[0]
    else:
        dimx, dimy = data.shape
    data = np.ones(dimx)

    if not (gp_var == None):
        i = 1
        for key in sorted(gp_var.keys()):

            for index in gp_var[key]:
                data[index] = i

            i += 1


    f = open(os.path.join(outputModelFilesDirectory, model_name + '.grp'), 'w')

    print >>f, '/NumWaves\t1'
    print >>f, '/NumPoints\t%d\n' %dimx
    print >>f, '/Matrix'
    np.savetxt(f, data, fmt='%d', delimiter='\t')

    f.close()



def create_con_ftst_file(con_file, model_name, fTest, outputModelFilesDirectory):

    """
    Create the contrasts and fts file
    """

    evs = open(con_file, 'r').readline()
    evs = evs.rstrip('\r\n').split(',')
    count_ftests = 0

    for ev in evs:

        if 'f_test' in ev.lower():

            count_ftests += 1


    try:

        data = np.genfromtxt(con_file, names=True, delimiter=',', dtype=None)

    except:

        print "Error: Could not successfully read in contrast file: ", con_file
        raise Exception


    lst = data.tolist()


    ftst = []
    contrasts = []
    contrast_names = []

    length = None
    length = len(list(lst[0]))


    try:

        for tp in lst:

            contrast_names.append(tp[0])
            contrasts.append(list(tp)[1:length-count_ftests])

            if fTest:
                ftst.append(list(tp[length-count_ftests: length]))

        contrasts = np.array(contrasts, dtype=np.float16)
        
        if fTest:
            fts_n = np.array(ftst)

    except:
        print "\n\n" + "ERROR: Not enough contrasts for running f-tests." \
              "\n Tip: Do you have only one contrast in your contrasts file?" \
              " f-tests require more than one contrast." + "\n" + \
              "Either turn off f-tests or include more contrasts." + "\n" + \
              "Error name: create_fsl_model_0002" + "\n\n"
        raise Exception


    try:

        f = open(os.path.join(outputModelFilesDirectory, model_name + '.con'), 'w')

        idx = 1
        pp_str = '/PPheights'
        re_str = '/RequiredEffect'
        for name in contrast_names:

            print >>f, '/ContrastName%d' %idx, '\t', name
            pp_str += '\t%1.5e' %(1)
            re_str += '\t%1.5e' %(1)
            idx += 1

        print >>f, '/NumWaves\t', (contrasts.shape)[1]
        print >>f, '/NumContrasts\t', (contrasts.shape)[0]
        print >>f, pp_str
        print >>f, re_str + '\n'
        print >>f, '/Matrix'
   
        np.savetxt(f, contrasts, fmt='%1.5e', delimiter='\t')

        f.close()

    except:
        print "Error: Could not create .con file."
        print ""
        raise Exception


    if fTest:

        try:

            fts_n = fts_n.T
            f = open(os.path.join(outputModelFilesDirectory, model_name + '.fts'), 'w')
            print >>f, '/NumWaves\t%d' % (contrasts.shape)[0]
            print >>f, '/NumContrasts\t%d\n' % count_ftests

            print >>f, '/Matrix'

            for i in range(fts_n.shape[0]):
                print >>f, ' '.join(fts_n[i].astype('str'))
            #np.savetxt(f, fts_n[None], fmt='%d', delimiter=' ')
            f.close()

        except:
            print "Error: Could not create .fts file."
            print ""
            raise Exception



"""
Class to set dictionary keys as map attributes
"""
class Configuration(object):
    def __init__(self, config_map):
        for key in config_map:
            if config_map[key] == 'None':
                config_map[key] = None
            setattr(self, key, config_map[key])



def pandas_alternate_organize_data(data, c):

    import pandas as ps
    import csv

    df = ps.DataFrame(data)

    categorical = []
    directional = []
    for i in range(0, len(c.columnsInModel)):

        if c.deMean[i]:
            col = c.columnsInModel[i]
            df[col] = df[col].astype('float32') - df[col].astype('float32').mean()

        if c.categoricalVsDirectional[i]:
            categorical.append(c.columnsInModel[i])
        else:
            directional.append(c.columnsInModel[i])

    #split on the grouping variable
    for name, group in df.groupby(c.groupingVariable):
        group[c.groupingVariable] = 1
        group[c.groupingVariable]= group[c.groupingVariable]
        df[c.groupingVariable + '__'+ name] = group[c.groupingVariable]
        df[c.groupingVariable + '__'+ name] = df[c.groupingVariable + '__'+ name].fillna(0)

        for col in directional:

            group[col] = group[col]
            df[col + '__'+ name] = group[col]
            df[col + '__'+ name] = df[col + '__'+ name].fillna(0)


    #split on (grouping variable and each of the (categoricals- grouping variable) )
    for col in categorical:

        if not (col == c.groupingVariable):
            for name, group in df.groupby([c.groupingVariable, col]):
                group[col] = 1
                df[col+'__'+'_'.join([str(e) for e in name])] = group[col]
                df[col+'__'+'_'.join([str(e) for e in name])] = df[col+'__'+'_'.join([str(e) for e in name])].fillna(0)

    for col in c.columnsInModel:
        del df[col]


    df.to_csv('./tempfile.csv', sep=',', index=False)

    print 'saved to abc.csv'
    sys.exit()



def split_directionals(gp, directional, data, c):

    for key in gp.keys():

        indices = gp[key]

        for col in directional:

            new_col = col + '__' + key

            for idx in range(0, len(data)):

                if idx in indices:
                    data[idx][new_col] = data[idx][col]
                else:
                    data[idx][new_col] = 0



def split_gp_var(gp, data, c):


    for key in gp.keys():

        indices = gp[key]

        new_col = c.groupingVariable + '__' + key

        for idx in range(0, len(data)):

            if idx in indices:
                data[idx][new_col] = 1
            else:
                data[idx][new_col] = 0



def group_by_gp_categorical(categorical, data, c):


    gp_cat_dict = {}
    for cat_col in categorical:

        if not (cat_col == c.groupingVariable):

            for idx in range(0, len(data)):
                new_col = '__'.join([str(cat_col), str(data[idx][cat_col]), str(c.groupingVariable), str(data[idx][c.groupingVariable])])
                if new_col in gp_cat_dict:
                    gp_cat_dict[new_col].append(idx)
                else:
                    gp_cat_dict[new_col] = [idx]



    for col in gp_cat_dict.keys():

        indices = gp_cat_dict[col]

        for idx in range(0, len(data)):

            if idx in indices:
                data[idx][col] = 1
            else:
                data[idx][col] = 0



def alternate_organize_data(data, c):

    categorical = []
    directional = []
    mean_cols = []

    groups_grouping_var = {}

    for i in range(0, len(c.columnsInModel)):

        if c.deMean[i]:
            col = c.columnsInModel[i]
            mean_cols.append(col)

        if c.categoricalVsDirectional[i]:
            categorical.append(c.columnsInModel[i])
        else:
            directional.append(c.columnsInModel[i])


    sum_ = {}

    idx = 0
    #take sum of each of columns to be demeaned
    for row in data:

        #on the side create groups for groups_grouping_var
        try:
            groups_grouping_var[str(row[c.groupingVariable])].append(idx)
        except:
            groups_grouping_var[str(row[c.groupingVariable])] = [idx]



        for col in mean_cols:
            try:
                sum_[col] += float(row[col])
            except:
                sum_[col] = float(row[col])

        idx += 1

    #take the mean
    for  row in data:

        for col in mean_cols:

            row[col] = float(row[col]) - float(sum_[col])/float(len(data))


    #split the directonal columns according to the groupingVariable
    split_directionals(groups_grouping_var, directional, data, c)
    #split the groupingVariable col
    split_gp_var(groups_grouping_var, data, c)
    #split categorical cols according to groupingVariable
    group_by_gp_categorical(categorical, data, c)

    #delete all original categorical and directional columns 
    for idx in range(0, len(data)):
        #del data[idx]['subject_id']
        for col in directional:
            del data[idx][col]

        for col in categorical:
            del data[idx][col]

    print '\t'.join(key for key in sorted(data[0].keys()) )
    for idx in range(0, len(data)):
        print '\t'.join(str(data[idx][key]) for key in sorted(data[idx].keys()))

    return data, data[0].keys(), groups_grouping_var




def run(config, fTest, param_file, pipeline_path, current_output, CPAC_run = False):

    # create_fsl_model.run()
    # this is called from cpac_group_analysis_pipeline.py

    # it collects the information the user provided for the FSL gpa model
    # which was saved in the group analysis FSL config .yaml file, and then
    # puts it into Patsy to create a design matrix
    #     it then also generates the contrast file from the contrasts the user
    #     provided
    #         ultimately this produces the .mat, .con and .grp files needed
    #         for FLAMEO for group analysis

    # see more info on Patsy:
    #     http://patsy.readthedocs.org/en/latest/overview.html


    # open the GROUP ANALYSIS FSL .YML CONFIG FILE, not the main pipeline
    # config .yml file!
    if CPAC_run:
        c = config
    else:
        try:
            c = Configuration(yaml.load(open(os.path.realpath(config), 'r')))
        except:
            raise Exception("Error in reading %s configuration file" % config)

    import csv
    import numpy as np

    # return the data from the phenotype file processed properly for Patsy
    # and load it into 'pheno_data_dict'
    #     format: dictionary, each key is the name of an EV, and its value is
    #             a LIST of values in order of the subjects
    #                 - categorical EVs are already renamed from '0,1,..' to
    #                   'EV0,EV1,..' with EV being the EV name
    #                 - EVs to be demeaned are already demeaned
    #                 - numerical EVs (non-categorical) are in a list which
    #                   have been converted into a NumPy array
    pheno_data_dict = create_pheno_dict(c)


    if param_file != None:

        ''' extract motion measures for insertion as EVs if selected '''
        # insert MeanFD or other measures into pheno_data_dict
        #     first, pull the measure values from the all_params .csv file written
        #     to the individual-level analysis output directory
        #     then, ensure the values are in the same order as the subject ids

        measures = ['MeanFD', 'MeanFD_Jenkinson', 'MeanDVARS']

        try:

            measure_dict = {}
            f = csv.DictReader(open(param_file,'rU'))

            for line in f:
                measure_map = {}
                for m in measures:
                    if line.get(m):
                        measure_map[m] = line[m]

                measure_dict[line['Subject']] = measure_map
           
        except:
            print '\n\n[!] CPAC says: Could not extract required information ' \
                  'from the parameters file.\n'
            print 'Path: ', param_file, '\n\n'
            raise Exception



        # function to demean measures the user included in the design formula
        # and then insert them in the right location in the pheno_data_dict
        def add_measure_to_pheno(measure_name):

            measure_list = []

            # create a blank list that is the proper length
            for sub in pheno_data_dict[c.subject_id_label]:
                measure_list.append(0)

            for subID in measure_dict.keys():

                # find matching subject IDs between the measure_dict and the
                # pheno_data_dict so we can insert measure values into the
                # pheno_data_dict
                for subject in pheno_data_dict[c.subject_id_label]:

                    if subject == subID:

                        # return the index (just an integer) of where in the
                        # pheno_data_dict list structure a subject ID is
                        idx = np.where(pheno_data_dict[c.subject_id_label]==subID)[0][0]

                        # insert Mean FD value in the proper point
                        measure_list[idx] = float(measure_dict[subID][measure_name])


            # time to demean the MeanFD values
            measure_sum = 0.0

            for measure in measure_list:
                measure_sum = measure_sum + measure

            measure_mean = measure_sum / len(measure_list)

            idx = 0

            for measure in measure_list:
                measure_list[idx] = measure - measure_mean
                idx += 1

            # add this new list to the pheno_data_dict
            pheno_data_dict[measure_name] = np.array(measure_list)


        ''' insert measures into pheno data '''
        # add measures selected in the design formula into pheno_data_dict
        # they are also demeaned prior
        for measure in measures:
            if measure in c.design_formula:
                add_measure_to_pheno(measure)



    ''' extract the mean of derivative for each subject if selected '''
    # if the user has selected it to be part of their model, insert the mean
    # of the outputs included in group analysis (i.e. if running ReHo in
    # group-level analysis, have the mean of each subject's ReHo output
    # included as an EV in the phenotype - regress out the mean of measure
    #     pull the mean value from the output_means.csv file in the subject
    #     directory of the appropriate pipeline's output folder
    sub_means_dict = {}
    output_means_dict = {}

    for sub in pheno_data_dict[c.subject_id_label]:

        output_means_file = os.path.join(pipeline_path, sub, 'output_means_%s.csv' % sub)

        if os.path.exists(output_means_file):
            
            try:

                output_means = csv.DictReader(open(output_means_file,'rU'))
                
            except:

                print '\n\n[!] CPAC says: Could not open the output_means' \
                      '.csv file usually located in each subject\'s output ' \
                      'folder in the output directory.\n'
                print 'Path: ', output_means_file, '\n\n'
                raise Exception

            # pull in the output_means .csv as a dictionary
            for row in output_means:
                sub_means_dict = row

            output_means_dict[sub] = str(row[current_output])      


        else:
            print '\n\n[!] CPAC says: The output_means.csv file usually ' \
                  'located in each subject\'s output folder in the output ' \
                  'directory does not exist!\n'
            print 'Path not found: ', output_means_file, '\n\n'
            raise Exception

    
    # by the end of this for loop above, output_means_dict should look
    # something like this:
    #    {sub1: mean_val, sub2: mean_val, ..}
    #        as this code runs once per output, this dictionary contains the
    #        mean values of the one current output, right now




    ''' insert mean of derivatives into pheno data '''
    means_list = []

    # create a blank list that is the proper length
    for sub in pheno_data_dict[c.subject_id_label]:
        means_list.append(0)

    for subID in output_means_dict.keys():

        # find matching subject IDs between the output_means_dict and the
        # pheno_data_dict so we can insert mean values into the
        # pheno_data_dict
        for subject in pheno_data_dict[c.subject_id_label]:

            if subject == subID:

                # return the index (just an integer) of where in the
                # pheno_data_dict list structure a subject ID is
                idx = np.where(pheno_data_dict[c.subject_id_label]==subID)[0][0]

                # insert Mean FD value in the proper point
                means_list[idx] = float(output_means_dict[subID])


    # time to demean the means!
    means_sum = 0.0

    for mean in means_list:

        means_sum = means_sum + mean

    measure_mean = means_sum / len(means_list)

    idx = 0

    for mean in means_list:

        means_list[idx] = mean - measure_mean
        idx += 1


    ''' insert means into pheno data if selected '''

    if 'Measure_Mean' in c.design_formula:
        # add this new list to the pheno_data_dict
        pheno_data_dict['Measure_Mean'] = np.array(means_list)
   




    '''TO-DO: figure this out'''

    '''
    if c.modelGroupVariancesSeparately == 1 and (c.groupingVariable == None or (not c.groupingVariable in c.columnsInModel)):
        raise ValueError('modelGroupVariancesSeparately is set to 1 but groupingVariable not one of the columns in model')


    try:
        if not os.path.exists(c.outputModelFilesDirectory):

            os.makedirs(c.outputModelFilesDirectory)

    except OSError, e:

        print 'Error: ', e, ' while trying to create outputModelFilesDirectory'
        raise
    '''



    model_ready_data = None
    field_names = None
    gp_var = None


    '''FIGURE THIS OUT'''

    '''
    if c.modelGroupVariancesSeparately == 0:

        model_ready_data, field_names = organize_data(filter_data, c)
   
    else:

        model_ready_data, field_names, gp_var = alternate_organize_data(filter_data, c)


    write_data(model_ready_data, field_names, c)
    '''



    ''' create the Patsy design matrix '''
    # parse through ev_selections, find the categorical names within the
    # design formula and insert C(<name>, Sum) into the design formula
    #     this is required for Patsy to process the categorical EVs properly
    #     when generating the design matrix (this goes into the .mat file)
    formula = c.design_formula

    for EV_name in c.ev_selections['categorical']:
        formula = formula.replace(EV_name, 'C(' + EV_name + ', Sum)')


    # create the actual design matrix using Patsy
    import patsy

    try:
        dmatrix = patsy.dmatrix(formula, pheno_data_dict, NA_action='raise')
    except:
        print '\n\n[!] CPAC says: Design matrix creation wasn\'t ' \
                'successful - do the terms in your formula correctly ' \
                'correspond to the EVs listed in your phenotype file?\n'
        print 'Phenotype file provided: '
        print c.pheno_file, '\n\n'
        raise Exception




    ### CREATE CONTRAST FILE

    # parse in user-input contrast strings that were selected, and generate
    # the contrast file (.con)

    ''' start Aimi's code '''
    def greater_than(dmat, a, b):
        c1 = positive(dmat, a)
        c2 = positive(dmat, b)
        return c1-c2

    def positive(dmat, a):
        evs = dmat.design_info.column_name_indexes
        con = np.zeros(dmat.shape[1])
        if a in evs:
            con[evs[a]] = 1
        else:
            #it is a dropped term so make all other terms in that category at -1
            term = a.split('[')[0]
            for ev in evs:
                if ev.startswith(term):
                    con[evs[ev]]= -1
        con[0] = 1
        return con

    def negative(dmat, a):
        con = 0-positive(dmat, a)
        return con

    def create_dummy_string(length):
        ppstring = ""
        for i in range(0, length):
            ppstring += '\t' + '%1.5e' %(1.0)
        ppstring += '\n' 
        return ppstring

    def create_con_file(con_dict, file_name, out_dir):
        with open(os.path.join(out_dir, file_name)+".con",'w+') as f:
            #write header
            for key in con_dict:
                f.write("/ContrastName1\t\"%s\"\n" %key)
            f.write("/NumWaves\t%d\n" %len(con_dict[key]))
            f.write("/NumContrasts\t%d\n" %len(con_dict))
            f.write("/PPString%s" %create_dummy_string(len(con_dict[key])))
            f.write("/RequiredEffect%s" %create_dummy_string(len(con_dict[key])))
            f.write("\n\n")

            #write data
            f.write("/Matrix\n")
            for key in con_dict:
                for v in con_dict[key]:
                    f.write("%1.5e\t" %v)
                f.write("\n")

    ''' end Aimi's code '''


    contrasts = c.contrasts
    contrasts_list = []
    contrasts_dict = {}

    # collect the user-selected contrast strings into a list of strings
    for contrast in contrasts.keys():
        if contrasts[contrast] == True:

            contrasts_list.append(contrast)


    # take the contrast strings and process them appropriately
    #     extract the two separate contrasts (if there are two), and then
    #     identify which are categorical - adapting the string if so
    def process_contrast(operator):

        EVs_in_contrast = parsed_contrast.split(operator)

        if '' in EVs_in_contrast:
            EVs_in_contrast.remove('')

        for EV in EVs_in_contrast:
            for cat_EV in c.ev_selections['categorical']:
                if cat_EV in EV:
                    cat_EV_contrast = EV.replace(EV, 'C(' + cat_EV + ', Sum)[S.' + EV + ']')
                    parsed_EVs_in_contrast.append(cat_EV_contrast)
                else:
                    parsed_EVs_in_contrast.append(EV)



    # parse the user-input contrast strings
    for contrast in contrasts_list:
        # each 'contrast' is a string the user input of the desired contrast

        # remove all spaces
        parsed_contrast = contrast.replace(' ', '')


        EVs_in_contrast = []
        parsed_EVs_in_contrast = []

        if '>' in parsed_contrast:

            process_contrast('>')

            contrasts_dict[parsed_contrast] = greater_than(dmatrix, parsed_EVs_in_contrast[0], parsed_EVs_in_contrast[1])


        elif '<' in parsed_contrast:

            process_contrast('<')

            contrasts_dict[parsed_contrast] = greater_than(dmatrix, parsed_EVs_in_contrast[1], parsed_EVs_in_contrast[0])


        elif '+' in parsed_contrast:

            process_contrast('+')

            # check how many in list, if single, yeah


        elif '-' in parsed_contrast:

            process_contrast('-')

            # check how many in list, if single, yeah
        



    '''
    model_name = c.model_name

    ###generate the final FSL .grp, .mat, .con, .fts files 
    model = c.output_dir + '/' + model_name + '.csv'

    rdr = csv.DictReader(open(model, 'rb'))
    no_of_columns = len(rdr.fieldnames)

    tuple_columns = tuple([n for n in range(1, no_of_columns)])
    data = np.loadtxt(open(model, 'rb'), delimiter=',', skiprows=1, usecols=tuple_columns)
        

    data_lst = data.tolist()


    data = []

    for tp in data_lst:
        data.append(tp)

    print "Length of data list: ", len(data[:])
    print ""
    data = np.array(data, dtype=np.float16)
    '''

    # convert the Patsy-generated design matrix into a NumPy array
    data = np.asarray((dmatrix))


    try:
        create_mat_file(data, c.model_name, c.output_dir)
    except:
        print '\n\n[!] CPAC says: Could not create .mat file during ' \
                  'group-level analysis model file generation.\n'
        print 'Attempted output directory: ', c.output_dir, '\n\n'
        raise Exception

    try:
        create_grp_file(data, c.model_name, gp_var, c.output_dir)
    except:
        print '\n\n[!] CPAC says: Could not create .grp file during ' \
                  'group-level analysis model file generation.\n'
        print 'Attempted output directory: ', c.output_dir, '\n\n'
        raise Exception

    try:
        create_con_file(contrasts_dict, c.model_name, c.output_dir)
    except:
        print '\n\n[!] CPAC says: Could not create .con file during ' \
                  'group-level analysis model file generation.\n'
        print 'Attempted output directory: ', c.output_dir, '\n\n'
        raise Exception

    #create_con_ftst_file(con, model_name, fTest, c.output_dir)



<|MERGE_RESOLUTION|>--- conflicted
+++ resolved
@@ -16,17 +16,6 @@
 # - figure out multicollinearity (if patsy doesn't do this)
 # - figure out modeling group variances separately
 
-
-
-
-
-<<<<<<< HEAD
-=======
-    ph = c.phenotypicFile
-    sublist = c.subjectListFile
-
-    f = open(sublist, 'rU')
->>>>>>> 98faa831
 
 def create_pheno_dict(gpa_fsl_yml):
 
