import os
import sys
import argparse
import numpy as np
import csv

def filter_phenotypic(c):

    """
    The Main purpose of this function is to extract phenotypic data from the phenotypic file for the subjects in the subject list.
    The phenotypic data corresponding to column names specified in columnsInModel variable in the config_fsl.py is extracted.

    Parameters
    ----------

    c : The configuration file object containing all the variables specified in the configuration file. 

    Returns
    -------

    f_r: List of maps. Each map contains data corresponding to a row in the phenotypic file, but only for the columns specified
    in columnsInModel variable in the config_fsl.py    

    """


    ph = c.phenotypicFile
    sublist = c.subjectListFile

    p_reader = csv.DictReader(file(os.path.abspath(ph)), skipinitialspace=True)


    f = open(sublist, 'r')

    subjects = f.readlines()

    sub_dict = {}
    p_dict = {}


    for subject in subjects:

        subject = subject.rstrip('\r\n')
        if not subject in sub_dict:
            sub_dict[subject] = 1
        else:
            sub_dict[subject] += 1

    final_reader = []
    f_r = []

    record_dict = {}
    for record in p_reader:

        if record[c.subjectColumn] in sub_dict:


            for rec in record.keys():
                if (not (rec in c.columnsInModel)) and not (c.subjectColumn == rec):
                    del record[rec]
            record_dict[record[c.subjectColumn]] = record

    for subject in subjects:
        subject = subject.rstrip('\r\n')
        f_r.append(record_dict[subject])

    #print f_r

    return f_r


def organize_data(filter_data, c):


    """

    The main purpose of this function is to identify the categorical and directional columns in the model,
    demean the categorical columns and organize the directional columns.

    Parameters
    ----------

    filter_data : List of maps. Each map contains data corresponding to a row in the phenotypic file, but only for the columns specified
    in columnsInModel variable in the config_fsl.py

    c : The configuration file object containing all the variables specified in the configuration file.

    Returns
    -------

    filter_data : List of maps. Each map contains data corresponding to a row in the phenotypic file, but only for the columns specified
    in columnsInModel variable in the config_fsl.py. The Directional columns get split according to the number of values they have. 

    field_names : The field names are the column names in the final model file
    """


    mean = {}
    mean_cols = []
    directional_cols = []
    directional_map = {}
    lens_grouping_variable = {}
    gp_var = {}
    order = []

    ### line up columns for the model
    for i in range(0, len(c.columnsInModel)):

        if c.deMean[i]:
            mean_cols.append(c.columnsInModel[i])

        if c.categoricalVsDirectional[i]:
            directional_cols.append(c.columnsInModel[i])


    idx = 0
    for data in filter_data:

        if c.modelGroupVariancesSeparately == 1:
            if not (data[c.groupingVariable] in gp_var.keys()):
                gp_var[data[c.groupingVariable]] = [idx]
                order.append(data[c.groupingVariable])
            else:
                val = gp_var[data[c.groupingVariable]]
                val.append(idx)
                gp_var[data[c.groupingVariable]] = val
            idx += 1

        for col in mean_cols:

            try:

                if c.modelGroupVariancesSeparately == 0:
                    if not col in mean:

                        mean[col] = float(data[col])
                    else:
                        mean[col] += float(data[col])

                else:

                    key = col + '#' + str(data[c.groupingVariable])

                    if not key in mean:
                        mean[key] = float(data[col])
                        lens_grouping_variable[key] = 1
                    else:
                        mean[key] += float(data[col])
                        lens_grouping_variable[key] += 1

            except ValueError, e:
                print 'error ', e, ' for data row: ', data
                raise


        for col in directional_cols:

            val = data[col]

            new_col = col + '__' + val

            if not col in directional_map:

                directional_map[col] = [new_col]

            else:

                val = directional_map[col]

                if not new_col in val:

                    val.append(new_col)
                    directional_map[col] = val


    idx = 0
    for data in filter_data:

        for col in directional_map.keys():

            val = data[col]

            vals = directional_map[col]

            del data[col]
            for value in vals:

                column_name, v = value.split('__')

                if v == val:

                    data[value] = '1'

                else:
                    data[value] = '0'

        filter_data[idx] = data

        idx += 1


    for col in mean.keys():

        if c.modelGroupVariancesSeparately == 1:
            mean[col] = float(mean[col])/float(lens_grouping_variable[col])
        else:
            mean[col] = float(mean[col])/float(len(filter_data))
    idx = 0
    for data in filter_data:

        #print data
        for col in mean.keys():

            val = 0.0
            if c.modelGroupVariancesSeparately == 1:
                val = float(data[col.split('#')[0]])
            else:
                val = float(data[col])
            val = val - mean[col]

            if c.modelGroupVariancesSeparately == 1:
                if data[c.groupingVariable+ '__'+ col.split('#')[1]] == '1':
                    data[col.split('#')[0]] = str(val)
            else:
                data[col] = str(val)
        filter_data[idx] = data
        idx += 1


    zeroth = filter_data[0]

    field_names = [c.subjectColumn]

    keys = zeroth.keys()

    if c.groupingVariable in directional_map:
        gp_variable_vals = sorted(directional_map[(c.groupingVariable)])

        for val in gp_variable_vals:

            field_names.append(val)

        del directional_map[(c.groupingVariable)]

    for ignore, directional_columns in directional_map.items():

        for column_name in sorted(directional_columns):

            field_names.append(column_name)



    for col in sorted(mean.keys()):

        if c.modelGroupVariancesSeparately == 1:
            field_names.append(col.split('#')[0])
        else:
            field_names.append(col)

    for f_n in filter_data[0].keys():

        if not (f_n in field_names):
            field_names.append(f_n)


    return filter_data, field_names, gp_var, order


def check_multicollinearity(matrix):

    U, s, V = np.linalg.svd(matrix)

    max_singular = np.max(s)
    min_singular = np.min(s)

    print max_singular, ' ~~~~~~ ', min_singular
    print 'RANK ~~~~~~ ', np.linalg.matrix_rank(matrix)
    if min_singular == 0:

        return 1

    else:

        condition_number = float(max_singular)/float(min_singular)
        print 'condition_number %f' % condition_number
        if condition_number > 30:

            return 1


    return 0


def write_data(model_data, field_names, c):

    """
    The main purpose of this function is to populate the Model CSV File.
    This file becomes the basis for the FSL group Analysis inputs (.mat, .grp, .con, .fts etc)

    Parameters
    ----------

    model_data : List of maps. Each map contains data corresponding to a row in the phenotypic file, but only for the columns specified
    in columnsInModel variable in the config_fsl.py. The Directional columns get split according to the number of values they have. 

    field_names : The field names are the column names in the final model file

    Returns
    -------

    The populated Model File

    """
    #print model_data
    #print field_names

    evs = open(c.contrastFile, 'r').readline()
    evs = evs.rstrip('\r\n').split(',')

    idx = 0
    new_evs = []
    for ev in evs:
        if (ev in field_names):
            new_evs.append(ev)

    evs = list(new_evs)
    del new_evs

    new_field_names = [c.subjectColumn] + evs


    #print model_data[0]
    #print new_field_names

    f = open(c.outputModelFile, 'wt')


    try:
        writer = csv.DictWriter(f, fieldnames=new_field_names)

        header = dict((n, n) for n in new_field_names)

        writer.writerow(header)

        dropped_columns = []
        dropped_columns = [name for name in field_names if not (name in list(set(field_names) & set(new_field_names))) ]

        if not (len(dropped_columns) == 0):
            print 'dropping columns(not specified in contrasts) from the model ', dropped_columns

        new_data = []
        for data in model_data:

            data_row = []
            for name in field_names:

                if not name in new_field_names:
                    del data[name]
                else:
                    if not (c.subjectColumn in name):
                        data_row.append(float(data[name]))
            new_data.append(list(data_row))

            writer.writerow(data)

        detect = 0

        detect = check_multicollinearity(np.array(new_data))

        if detect == 1:

            print 'Detected Multicollinearity in the computed Model. Please check %s ' % c.outputModelFile
            #sys.exit(0)

    finally:
        f.close()


def create_mat_file(data, model_name, outputModelFilesDirectory):

    """
    create the .mat file
    """

    dimx, dimy = data.shape

    ppstring = '/PPheights'

    for i in range(0, dimy):

        ppstring += '\t' + '%1.5e' %(1.0)

    ppstring += '\n'

<<<<<<< HEAD
    f = open(model_name + '.mat', 'w')
=======
    f = open(os.path.join(outputModelFilesDirectory, model_name + '.mat'), 'w')
>>>>>>> 104414be

    print >>f, '/NumWaves\t%d' %dimy
    print >>f, '/NumPoints\t%d' %dimx
    print >>f, ppstring



    print >>f, '/Matrix'
    np.savetxt(f, data, fmt='%1.5e', delimiter='\t')

    f.close()

def create_grp_file(data, model_name, gp_var, order, outputModelFilesDirectory):

    """
    create the grp file
    """

    dimx, dimy = data.shape
    data = np.ones(dimx)

<<<<<<< HEAD
    f = open(model_name + '.grp', 'w')
=======
>>>>>>> 104414be

    if not (gp_var == []):
        i = 1
        for key in order:

            for index in gp_var[key]:
                data[index] = i

            i += 1


    f = open(os.path.join(outputModelFilesDirectory, model_name + '.grp'), 'w')

    print >>f, '/NumWaves\t1'
    print >>f, '/NumPoints\t%d\n' %dimx
    print >>f, '/Matrix'
    np.savetxt(f, data, fmt='%d', delimiter='\t')

    f.close()

def create_con_ftst_file(con_file, model_name, outputModelFilesDirectory):

    """
    Create the contrasts and fts file
    """
    evs = open(con_file, 'r').readline()
    evs = evs.rstrip('\r\n').split(',')
    count_ftests = 0

    for ev in evs:

        if 'f_test' in ev.lower():

            count_ftests += 1



    data = np.genfromtxt(con_file, names=True, delimiter=',', dtype=None)

    lst = data.tolist()

    ftst = []
    contrasts = []
    contrast_names = []

    length = None
    length = len(list(lst[0]))

    for tp in lst:

        contrast_names.append(tp[0])
        contrasts.append(list(tp)[1:length-count_ftests])

        ftst.append(list(tp[length-count_ftests: length]))


    contrasts = np.array(contrasts, dtype=np.float16)

<<<<<<< HEAD
    fts_n = np.array(ftst, dtype=np.int)
    f = open(model_name + '.con', 'w')
=======
    fts_n = np.array(ftst)
    f = open(os.path.join(outputModelFilesDirectory, model_name + '.con'), 'w')
>>>>>>> 104414be

    idx = 1
    pp_str = '/PPheights'
    re_str = '/RequiredEffect'
    for name in contrast_names:

        print >>f, '/ContrastName%d' %idx, '\t', name
        pp_str += '\t%1.5e' %(1)
        re_str += '\t%1.5e' %(1)
        idx += 1


    print >>f, '/NumWaves\t', (contrasts.shape)[1]
    print >>f, '/NumContrasts\t', (contrasts.shape)[0]
    print >>f, pp_str
    print >>f, re_str + '\n'
    print >>f, '/Matrix'


    np.savetxt(f, contrasts, fmt='%1.5e', delimiter='\t')

    f.close()

<<<<<<< HEAD

    f = open(model_name + '.fts', 'w')
    print >>f, '/NumWaves    ', (contrasts.shape)[0]
    print >>f, '/NumContrasts    1\n'
=======
    fts_n = fts_n.T
    f = open(os.path.join(outputModelFilesDirectory, model_name + '.fts'), 'w')
    print >>f, '/NumWaves\t%d' % (contrasts.shape)[0]
    print >>f, '/NumContrasts\t%d\n' % count_ftests
>>>>>>> 104414be

    print >>f, '/Matrix'

    for i in range(fts_n.shape[0]):
        print >>f, ' '.join(fts_n[i].astype('str'))
    #np.savetxt(f, fts_n[None], fmt='%d', delimiter=' ')
    f.close()



def run(config):

    path, fname = os.path.split(os.path.realpath(config))
    sys.path.append(path)
    c = __import__(fname.split('.')[0])


    ###This generates the model file

    ###parse the phenotypic file and pickup subjects and phenotypic
    ###columns that user requires to be in the model file with demeaning
    ###and splitting columns for categorical variables


    if c.modelGroupVariancesSeparately == 1 and (c.groupingVariable == None or (not c.groupingVariable in c.columnsInModel)):
        raise ValueError('modelGroupVariancesSeparately is set to 1 but groupingVariable not one of the columns in model')

    try:
        if not os.path.exists(c.outputModelFilesDirectory):

            os.makedirs(c.outputModelFilesDirectory)

    except OSError, e:

        print 'Error: ', e, ' while trying to create outputModelFilesDirectory'
        raise


    filter_data = filter_phenotypic(c)
    model_ready_data, field_names, gp_var, order = organize_data(filter_data, c)
    write_data(model_ready_data, field_names, c)


    ###generate the final FSL .grp, .mat, .con, .fts files 
    import csv
    model = c.outputModelFile

    con = c.contrastFile
    model_name = c.modelName

    rdr = csv.DictReader(open(model, "rb"))
    no_of_columns = len(rdr.fieldnames)

    tuple_columns = tuple([n for n in range(1, no_of_columns)])
    data = np.loadtxt(open(model, 'rb'), delimiter=',', skiprows=1, usecols=tuple_columns)

    data_lst = data.tolist()

    data = []

    for tp in data_lst:
        data.append(tp[:])

    print len(data[:])
    data = np.array(data, dtype=np.float16)
    create_mat_file(data, model_name, c.outputModelFilesDirectory)
    create_grp_file(data, model_name, gp_var, order, c.outputModelFilesDirectory)
    create_con_ftst_file(con, model_name, c.outputModelFilesDirectory)<|MERGE_RESOLUTION|>--- conflicted
+++ resolved
@@ -392,11 +392,7 @@
 
     ppstring += '\n'
 
-<<<<<<< HEAD
-    f = open(model_name + '.mat', 'w')
-=======
     f = open(os.path.join(outputModelFilesDirectory, model_name + '.mat'), 'w')
->>>>>>> 104414be
 
     print >>f, '/NumWaves\t%d' %dimy
     print >>f, '/NumPoints\t%d' %dimx
@@ -418,10 +414,6 @@
     dimx, dimy = data.shape
     data = np.ones(dimx)
 
-<<<<<<< HEAD
-    f = open(model_name + '.grp', 'w')
-=======
->>>>>>> 104414be
 
     if not (gp_var == []):
         i = 1
@@ -480,13 +472,8 @@
 
     contrasts = np.array(contrasts, dtype=np.float16)
 
-<<<<<<< HEAD
-    fts_n = np.array(ftst, dtype=np.int)
-    f = open(model_name + '.con', 'w')
-=======
     fts_n = np.array(ftst)
     f = open(os.path.join(outputModelFilesDirectory, model_name + '.con'), 'w')
->>>>>>> 104414be
 
     idx = 1
     pp_str = '/PPheights'
@@ -510,17 +497,10 @@
 
     f.close()
 
-<<<<<<< HEAD
-
-    f = open(model_name + '.fts', 'w')
-    print >>f, '/NumWaves    ', (contrasts.shape)[0]
-    print >>f, '/NumContrasts    1\n'
-=======
     fts_n = fts_n.T
     f = open(os.path.join(outputModelFilesDirectory, model_name + '.fts'), 'w')
     print >>f, '/NumWaves\t%d' % (contrasts.shape)[0]
     print >>f, '/NumContrasts\t%d\n' % count_ftests
->>>>>>> 104414be
 
     print >>f, '/Matrix'
 
