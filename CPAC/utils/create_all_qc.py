--- conflicted
+++ resolved
@@ -489,25 +489,19 @@
 
             subj_path = os.path.join(pip_path, subj)
             
-<<<<<<< HEAD
-            print subj_path + '/qc/snr_val'
-
-=======
+
             print "subj_path: ", subj_path, '\n'
             
             snr_file = ''
             sval = ''
             
->>>>>>> 69d6420a
+            
             ### read average snr value from the file
             for root, dirs, files in os.walk(subj_path + '/qc/snr_val'):
                 if 'average_snr_file.txt' in files:
                     snr_file = os.path.join(root + '/average_snr_file.txt')
 
-<<<<<<< HEAD
-=======
-
->>>>>>> 69d6420a
+
             if os.path.exists(snr_file):
                 sval = open(snr_file, 'r').readline()
                 sval = '%.2f' % float(sval)
@@ -538,23 +532,7 @@
 
                     try:
                         meanFD, meanDvars = get_power_params(qc_path, file_)
-<<<<<<< HEAD
-                    except Exception as e:
-                        print "Error: some power params lost."
-                        print e
-                        print type(e)
-                        meanFD = 0.0
-                        meanDvars = 0.0
-
-                    try:
-                        mean_rms, max_rms = get_motion_params(qc_path, file_)
-                    except Exception as e:
-                        print "Error: some motion params lost."
-                        print e
-                        print type(e)
-                        mean_rms = 0.0
-                        max_rms = 0.0
-=======
+
                     except:
                         print "Error: some power params lost."
                         meanFD = 0.0
@@ -568,7 +546,7 @@
                         mean_rms = 0.0
                         max_rms = 0.0
                         pass                        
->>>>>>> 69d6420a
+
 
                     populate_htmls(html_, os.path.join(qc_path, file_), subj, \
                     subj_path, meanFD, meanDvars, mean_rms, max_rms, sval)
