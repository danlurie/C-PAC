#!/frodo/shared/epd/bin/python
#coding: utf-8
import warnings
import os
import nibabel as nb
import numpy as np
import commands
from string import Template
from nipype.utils.filemanip import split_filename
from nipype.interfaces.matlab import MatlabCommand
from nipype.interfaces.base import BaseInterface, BaseInterfaceInputSpec
from nipype.interfaces.fsl.base import FSLCommand, FSLCommandInputSpec
from nipype.interfaces.afni.base import AFNITraitedSpec, AFNICommand, Info
from nipype.interfaces.base import Bunch, TraitedSpec, File, Directory, traits, isdefined
from nipype.interfaces.base import (CommandLineInputSpec, CommandLine, TraitedSpec, traits, isdefined, File)
from nipype.utils.filemanip import load_json, save_json, split_filename, fname_presuffix
warn = warnings.warn
warnings.filterwarnings('always', category=UserWarning)


class AFNICommandGenFile(AFNICommand):
    def _gen_fname(self, basename, cwd=None, suffix=None, change_ext=True, ext=None):
        """Generate a filename based on the given parameters.

The filename will take the form: cwd/basename<suffix><ext>.
If change_ext is True, it will use the extensions specified in
<instance>inputs.outputtype.

Parameters
----------
basename : str
Filename to base the new filename on.
cwd : str
Path to prefix to the new filename. (default is os.getcwd())
suffix : str
Suffix to add to the `basename`. (default is '')
change_ext : bool
Flag to change the filename extension to the AFNI output type.
(default True)

Returns
-------
fname : str
New filename based on given parameters.

"""

        if basename == '':
            msg = 'Unable to generate filename for command %s. ' % self.cmd
            msg += 'basename is not set!'
            raise ValueError(msg)

        if cwd is None:
            cwd = os.getcwd()

        if ext is None:
            ext = Info.outputtype_to_ext(self.inputs.outputtype)

        if change_ext:
            if suffix:
                suffix = ''.join((suffix, ext))
            else:
                suffix = ext

        if suffix is None:
            suffix = ''

        fname = fname_presuffix(basename, suffix = suffix,
                    use_ext = False, newpath = cwd)

        return fname

    def _gen_filename(self, name):
        if name == 'out_file':
            return self._gen_outfilename()
        return None


class To3dInputSpec(AFNITraitedSpec):
    infolder = Directory(desc = 'folder with DICOM images to convert',
                         argstr = '%s/*.dcm',
                         position = -1,
                         mandatory = True,
                         exists = True)
    outfile = File(desc = 'converted image file',
                   argstr = '-prefix %s',
                   position = -2,
                   mandatory = True)
    filetype = traits.Enum('spgr', 'fse', 'epan', 'anat', 'ct', 'spct','pet', 'mra', 'bmap', 'diff',
                           'omri', 'abuc','fim', 'fith', 'fico', 'fitt', 'fift','fizt', 'fict', 'fibt',
                           'fibn','figt','fipt','fbuc', argstr = '-%s', desc='type of datafile being converted')
    '''use xor'''
    skipoutliers = traits.Bool(desc = 'skip the outliers check',
                               argstr = '-skip_outliers')
    assumemosaic = traits.Bool(desc = 'assume that Siemens image is mosaic',
                               argstr = '-assume_dicom_mosaic')
    datatype = traits.Enum('short', 'float', 'byte', 'complex', desc = 'set output file datatype',
                          argstr = '-datum %s')
    funcparams = traits.Str(desc = 'parameters for functional data',
                            argstr = '-time:zt %s alt+z2')

class To3dOutputSpec(TraitedSpec):
    out_file = File(desc = 'converted file',
                    exists = True)

class To3d(AFNICommand):
    """Create a 3D dataset from 2D image files using AFNI to3d command.

For complete details, see the `to3d Documentation.
<http://afni.nimh.nih.gov/pub/dist/doc/program_help/to3d.html>`_

To print out the command line help, use:
To3d().inputs_help()

Examples
--------
>>> from nipype.interfaces import afni
>>> to3d = afni.To3d()
AFNI has no environment variable that sets filetype
Nipype uses NIFTI_GZ as default
>>> to3d.inputs.datatype = 'float'
>>> to3d.inputs.infolder='dicomdir'
>>> to3d.inputs.filetype="anat"
>>> res = to3d.run() #doctest: +SKIP

"""

    _cmd = 'to3d'
    input_spec = To3dInputSpec
    output_spec = To3dOutputSpec

    def _list_outputs(self):
        outputs = self.output_spec().get()
        outputs['out_file'] = self.inputs.outfile
        return outputs


class ThreedTshiftInputSpec(AFNITraitedSpec):
    in_file = File(desc = 'input file to 3dTShift',
                    argstr = '%s',
                    position = -1,
                    mandatory = True,
                    exists = True)
    out_file = File(desc = 'output file from 3dTshift',
                    argstr = '-prefix %s',
                    position = 0,
                    genfile = True)
    tr = traits.Str(desc = 'manually set the TR instead of looking in the header. ' +
                     'You can attach suffix "s" for seconds or "ms" for milliseconds.',
                     argstr = '-TR %s')
    tzero = traits.Float(desc = 'align each slice to given time offset',
                        argstr = '-tzero %s',
                        xor = ['tslice'])
    tslice = traits.Int(desc = 'align each slice to time offset of given slice',
                        argstr = '-slice %s',
                        xor = ['tzero'])
    ignore = traits.Int(desc = 'ignore the first set of points specified',
                        argstr = '-ignore %s')
    interp = traits.Enum(('Fourier', 'linear', 'cubic', 'quintic', 'heptic'),
                        desc='different interpolation methods (see 3dTShift for details)' +
                        ' default=Fourier', argstr='-%s')
    tpattern = traits.Str(desc='use specified slice time pattern rather than one in header',
                            argstr='-tpattern %s')
    rlt = traits.Bool(desc='Before shifting, remove the mean and linear trend',
                      argstr="-rlt")
    rltplus = traits.Bool(desc='Before shifting, remove the mean and linear trend and ' +
                          'later put back the mean',
                          argstr="-rlt+")
    suffix = traits.Str(desc="out_file suffix") # todo: give it a default-value


class ThreedTshiftOutputSpec(AFNITraitedSpec):
    out_file = File(desc = 'post slice time shifted 4D image')


class ThreedTshift(AFNICommand):
    """Shifts voxel time series from input so that seperate slices are aligned to the same
temporal origin.
For complete details, see the `3dTshift Documentation.
<http://afni.nimh.nih.gov/pub/dist/doc/program_help/3dTshift.html>`_
"""

    _cmd = '3dTshift'
    input_spec = ThreedTshiftInputSpec
    output_spec = ThreedTshiftOutputSpec

    def _gen_filename(self, name):
        if name == 'out_file':
            return self._list_outputs()[name]
        return None

    def _list_outputs(self):
        outputs = self.output_spec().get()
        outputs['out_file'] = self.inputs.out_file
        if not isdefined(outputs['out_file']):
            if isdefined(self.inputs.suffix):
                suffix = self.inputs.suffix
            else:
                suffix = "_tshift"
            outputs['out_file'] = self._gen_fname(self.inputs.in_file, suffix=suffix)
        return outputs


class ThreedrefitInputSpec(AFNITraitedSpec):
    in_file = File(desc = 'input file to 3drefit',
                  argstr = '%s',
                  position = -1,
                  mandatory = True,
                  exists = True,
          copyfile = True)
    deoblique = traits.Bool(desc = 'replace current transformation matrix with cardinal matrix',
                            argstr = '-deoblique')
    xorigin = traits.Str(desc = 'x distance for edge voxel offset',
                         argstr = '-xorigin %s')
    yorigin = traits.Str(desc = 'y distance for edge voxel offset',
                         argstr = '-yorigin %s')
    zorigin = traits.Str(desc = 'z distance for edge voxel offset',
                         argstr = '-zorigin %s')

class ThreedrefitOutputSpec(AFNITraitedSpec):
    out_file = File(desc = 'Same file as original infile with modified matrix',
                    exists = True)

class Threedrefit(AFNICommand):
    """ Use 3drefit for altering header info.
NOTES
-----
The original file is returned but it is CHANGED
"""

    _cmd = '3drefit'
    input_spec = ThreedrefitInputSpec
    output_spec = ThreedrefitOutputSpec

    def _list_outputs(self):
        outputs = self.output_spec().get()
        outputs['out_file'] = self.inputs.in_file
        return outputs


class ThreedWarpInputSpec(AFNITraitedSpec):
    in_file = File(desc = 'input file to 3dWarp',
                  argstr = '%s',
                  position = -1,
                  mandatory = True,
                  exists = True)
    out_file = File(desc = 'output file from 3dWarp',
                    argstr = '-prefix %s',
                    position = 0,
                    genfile = True)
    tta2mni = traits.Bool(desc = 'transform dataset from Talairach to MNI152',
                          argstr = '-tta2mni')
    mni2tta = traits.Bool(desc = 'transform dataset from MNI152 to Talaraich',
                          argstr = '-mni2tta')
    matparent = File(desc = "apply transformation from 3dWarpDrive",
                   argstr = "-matparent %s",
                   exists = True)
    deoblique = traits.Bool(desc = 'transform dataset from oblique to cardinal',
                            argstr = '-deoblique')
    interp = traits.Enum(('linear', 'cubic', 'NN', 'quintic'),
                        desc='spatial interpolation methods [default=linear]',
                        argstr='-%s')
    gridset = File(desc = "copy grid of specified dataset",
                   argstr = "-gridset %s",
                   exists = True)
    zpad = traits.Int(desc="pad input dataset with N planes of zero on all sides.",
                      argstr="-zpad %s")
    suffix = traits.Str(desc="out_file suffix") # todo: give it a default-value

class ThreedWarpOutputSpec(AFNITraitedSpec):
    out_file = File(desc='spatially transformed input image', exists=True)

class ThreedWarp(AFNICommand):
    """ Use 3dWarp for spatially transforming a dataset
For complete details, see the `3dTshift Documentation.
<http://afni.nimh.nih.gov/pub/dist/doc/program_help/3dWarp.html>`_
"""

    _cmd = '3dWarp'
    input_spec = ThreedWarpInputSpec
    output_spec = ThreedWarpOutputSpec

    def _gen_filename(self, name):
        if name == 'out_file':
            return self._list_outputs()[name]
        return None

    def _list_outputs(self):
        outputs = self.output_spec().get()
        outputs['out_file'] = self.inputs.out_file
        if not isdefined(outputs['out_file']):
            if isdefined(self.inputs.suffix):
                suffix = self.inputs.suffix
            else:
                suffix = "_warp"
            outputs['out_file'] = self._gen_fname(self.inputs.in_file, suffix=suffix)
        return outputs



class ThreedresampleInputSpec(AFNITraitedSpec):
    in_file = File(desc = 'input file to 3dresample',
                  argstr = '-inset %s',
                  position = -1,
                  mandatory = True,
                  exists = True)
    out_file = File(desc = 'output file from 3dresample',
                   argstr = '-prefix %s',
                   position = -2,
                   genfile = True)
    orientation = traits.Str(desc = 'new orientation code',
                             argstr = '-orient %s')
    suffix = traits.Str(desc="out_file suffix") # todo: give it a default-value

class ThreedresampleOutputSpec(AFNITraitedSpec):
    out_file = File(desc = 'reoriented or resampled file',
                    exists = True)

class Threedresample(AFNICommand):
    """Resample or reorient an image using AFNI 3dresample command.
For complete details, see the `3dresample Documentation.
<http://afni.nimh.nih.gov/pub/dist/doc/program_help/3dresample.html>`_
"""

    _cmd = '3dresample'
    input_spec = ThreedresampleInputSpec
    output_spec = ThreedresampleOutputSpec

    def _gen_filename(self, name):
        if name == 'out_file':
            return self._list_outputs()[name]
        return None

    def _list_outputs(self):
        outputs = self.output_spec().get()
        outputs['out_file'] = self.inputs.out_file
        if not isdefined(outputs['out_file']):
            if isdefined(self.inputs.suffix):
                suffix = self.inputs.suffix
            else:
                suffix = [] # allow for resampling command later!
                if self.inputs.orientation:
                    suffix.append("_RPI")
                suffix = "".join(suffix)
            outputs['out_file'] = self._gen_fname(self.inputs.in_file, suffix=suffix)
        return outputs



class ThreedTcorrOneDInputSpec(AFNITraitedSpec):
    xset = File(desc = 'xset to 3dTcorr1D',
                  argstr = ' %s',
                  position = -2,
                  mandatory = True,
                  exists = True)
    y_one_d = File(desc = 'y1D from 3dTcorr1D',
                   argstr = ' %s',
                   position = -1,
                   mandatory = True,
                   exists = True)
    out_file = File(desc = 'output file from 3dTcorr1D',
                   argstr = '-prefix %s',
                   genfile = True)
    options = traits.Str(desc = 'select options',
                         argstr = ' %s')
    suffix = traits.Str(desc="out_file suffix") # todo: give it a default-value

class ThreedTcorrOneDOutputSpec(AFNITraitedSpec):
    out_file = File(desc = 'output file containing correlations',
                    exists = True)

class ThreedTcorrOneD(AFNICommand):
    """Computes the correlation coefficient between each voxel time series
in the input 3D+time dataset.
For complete details, see the `3dTcorr1D Documentation.
<http://afni.nimh.nih.gov/pub/dist/doc/program_help/3dTcorr1D.html>`_
"""

    _cmd = '3dTcorr1D'
    input_spec = ThreedTcorrOneDInputSpec
    output_spec = ThreedTcorrOneDOutputSpec

    def _gen_filename(self, name):
        if name == 'out_file':
            return self._list_outputs()[name]
        return None

    def _list_outputs(self):
        outputs = self.output_spec().get()
        outputs['out_file'] = self.inputs.out_file
        if not isdefined(outputs['out_file']):
            suffix = []
            if isdefined(self.inputs.suffix):
                suffix = self.inputs.suffix
            else:
                suffix.append("_Tcorr_one_d")
                suffix = "".join(suffix)
            outputs['out_file'] = self._gen_fname(self.inputs.xset, suffix=suffix)
        return outputs


class ThreedTstatInputSpec(AFNITraitedSpec):
    in_file = File(desc = 'input file to 3dTstat',
                  argstr = '%s',
                  position = -1,
                  mandatory = True,
                  exists = True)
    out_file = File(desc = 'output file from 3dTstat',
                   argstr = '-prefix %s',
                   position = -2,
                   genfile = True)
    options = traits.Str(desc = 'selected statistical output',
                         argstr = '%s')

class ThreedTstatOutputSpec(AFNITraitedSpec):
    out_file = File(desc = 'statistical file',
                    exists = True)

class ThreedTstat(AFNICommand):
    """Compute voxel-wise statistics using AFNI 3dTstat command.

For complete details, see the `3dTstat Documentation.
<http://afni.nimh.nih.gov/pub/dist/doc/program_help/3dTstat.html>`_
"""

    _cmd = '3dTstat'
    input_spec = ThreedTstatInputSpec
    output_spec = ThreedTstatOutputSpec

    def _gen_filename(self, name):
        """Generate output file name
"""
        if name == 'out_file':
            _, fname, ext = split_filename(self.inputs.in_file)
            return os.path.join(os.getcwd(), ''.join((fname, '_3dT', ext)))

    def _list_outputs(self):
        outputs = self.output_spec().get()
#        outputs['out_file'] = os.path.abspath(self.inputs.out_file)
        if not isdefined(self.inputs.out_file):
            outputs['out_file'] = self._gen_filename('out_file')
        else:
            outputs['out_file'] = os.path.abspath(self.inputs.out_file)
        return outputs

class ThreedBandpassInputSpec(AFNITraitedSpec):
    fbot = traits.Float(desc = 'lowest frequency in the passband, in Hz',
                      argstr = '%f',
                      position = -3,
                      mandatory = True,
                      exists= True)
    ftop = traits.Float(desc = 'highest frequency in the passband',
                      argstr = '%f',
                      position = -2,
                      mandatory = True,
                      exists= True)
    in_file = File(desc = 'input file to 3dBandpass',
                   argstr = '%s',
                   position = -1,
                   mandatory = True,
                   exists = True)
    out_file = File(desc = 'output file from 3dBandpass',
                   argstr = '-prefix %s' ,
                   position = -4,
                   genfile = True)
    options = traits.Str(desc = 'selected statistical output',
                         argstr = '%s')

class ThreedBandpassOutputSpec(AFNITraitedSpec):
    out_file = File(desc = 'filtered file',
                    exists = True)

class ThreedBandpass(AFNICommand):
    """Compute voxel-wise statistics using AFNI 3dBandPass command.

For complete details, see the `3dBandpass Documentation.
<http://afni.nimh.nih.gov/pub/dist/doc/program_help/3dBandpass.html>`_
"""

    _cmd = '3dBandpass'
    input_spec = ThreedBandpassInputSpec
    output_spec = ThreedBandpassOutputSpec

    def _gen_filename(self, name):
        """Generate output file name
"""
        if name == 'out_file':
            _, fname, ext = split_filename(self.inputs.in_file)
            return os.path.join(os.getcwd(), ''.join((fname, '_3dB',ext)))

    def _list_outputs(self):
        outputs = self.output_spec().get()
#        outputs['out_file'] = os.path.abspath(self.inputs.out_file)
        if not isdefined(self.inputs.out_file):
            outputs['out_file'] = self._gen_filename('out_file')
        else:
            outputs['out_file'] = os.path.abspath(self.inputs.out_file)
        return outputs

class ThreedDetrendInputSpec(AFNITraitedSpec):
    in_file = File(desc = 'input file to 3dDetrend',
                  argstr = '%s',
                  position = -1,
                  mandatory = True,
                  exists = True)
    out_file = File(desc = 'output file from 3dTstat',
                   argstr = '-prefix %s',
                   position = -2,
                   genfile = True)
    options = traits.Str(desc = 'selected statistical output',
                         argstr = '%s')

class ThreedDetrendOutputSpec(AFNITraitedSpec):
    out_file = File(desc = 'statistical file',
                    exists = True)

class ThreedDetrend(AFNICommand):
    """Compute voxel-wise statistics using AFNI 3dTstat command.

For complete details, see the `3dTstat Documentation.
<http://afni.nimh.nih.gov/pub/dist/doc/program_help/3dTstat.html>`_
"""

    _cmd = '3dDetrend'
    input_spec = ThreedDetrendInputSpec
    output_spec = ThreedDetrendOutputSpec


    def _gen_filename(self, name):
        """Generate output file name
"""
        if name == 'out_file':
            _, fname, ext = split_filename(self.inputs.in_file)
            return os.path.join(os.getcwd(), ''.join((fname, '_3dD',ext)))

    def _list_outputs(self):
        outputs = self.output_spec().get()
#        outputs['out_file'] = os.path.abspath(self.inputs.out_file)
        if not isdefined(self.inputs.out_file):
            outputs['out_file'] = self._gen_filename('out_file')
        else:
            outputs['out_file'] = os.path.abspath(self.inputs.out_file)
        return outputs


class ThreedDespikeInputSpec(AFNITraitedSpec):
    in_file = File(desc = 'input file to 3dDespike',
                  argstr = '%s',
                  position = -1,
                  mandatory = True,
                  exists = True)
    out_file = File(desc = 'output file from 3dDespike',
                   argstr = '-prefix %s',
                   position = -2,
                   genfile = True)
    options = traits.Str(desc = 'additional args',
                         argstr = '%s')

class ThreedDespikeOutputSpec(AFNITraitedSpec):
    out_file = File(desc = 'despiked img',
               exists = True)

class ThreedDespike(AFNICommand):
    """Compute voxel-wise statistics using AFNI 3dTstat command.

For complete details, see the `3dDespike Documentation.
<http://afni.nimh.nih.gov/pub/dist/doc/program_help/3dDespike.html>`_
"""

    _cmd = '3dDespike'
    input_spec = ThreedDespikeInputSpec
    output_spec = ThreedDespikeOutputSpec

    def _gen_filename(self, name):
        """Generate output file name
"""
        if name == 'out_file':
            _, fname, ext = split_filename(self.inputs.in_file)
            return os.path.join(os.getcwd(), ''.join((fname, '_3dDe', ext)))

    def _list_outputs(self):
        outputs = self.output_spec().get()
#        outputs['out_file'] = os.path.abspath(self.inputs.out_file)
        if not isdefined(self.inputs.out_file):
            outputs['out_file'] = self._gen_filename('out_file')
        else:
            outputs['out_file'] = os.path.abspath(self.inputs.out_file)
        return outputs


class ThreedAutomaskInputSpec(AFNITraitedSpec):
    in_file = File(desc='input file to 3dAutomask',
                  argstr='%s',
                  position=-1,
              mandatory=True,
                  exists=True)
    out_file = File(desc='output file from 3dAutomask (a brain mask)',
                   argstr='-prefix %s',
                   position=-2,
                   genfile=True)
    apply_mask = File(desc="output file from 3dAutomask (masked version of input dataset)",
                      argstr='-apply_prefix %s')
    clfrac = traits.Float(desc='sets the clip level fraction (must be 0.1-0.9). ' +
                          'A small value will tend to make the mask larger [default=0.5].',
                          argstr="-dilate %s")
    dilate = traits.Int(desc='dilate the mask outwards',
                        argstr="-dilate %s")
    erode = traits.Int(desc='erode the mask inwards',
                        argstr="-erode %s")
    genbrickhead = traits.Bool(desc='gen head brick', argstr="")
    options = traits.Str(desc='automask settings',
                         argstr='%s')
    suffix = traits.Str(desc="out_file suffix") # todo: give it a default-value

class ThreedAutomaskOutputSpec(AFNITraitedSpec):
    out_file = File(desc='mask file',
                    exists=True)
    brain_file = File(desc='brain file (skull stripped)',
                      exists=True)
    brik_file = File(desc='brick file', exists=True)
    head_file = File (desc='head file', exists=True)

class ThreedAutomask(AFNICommand):
    """Create a brain-only mask of the image using AFNI 3dAutomask command.
For complete details, see the `3dAutomask Documentation.
<http://afni.nimh.nih.gov/pub/dist/doc/program_help/3dAutomask.html>`_
"""

    _cmd = '3dAutomask'
    input_spec = ThreedAutomaskInputSpec
    output_spec = ThreedAutomaskOutputSpec

    def _gen_filename(self, name):
        if name == 'out_file':
            return self._list_outputs()[name]

        if  name == 'head_file':
            _, fname, ext = split_filename(self.inputs.in_file)
            fname = os.path.basename(fname)
            return (str(self.inputs.out_file)+ '+orig'+ '.HEAD')

        if  name == 'brik_file':
            _, fname, ext = split_filename(self.inputs.in_file)
            fname = os.path.basename(fname)
            return (str(self.inputs.out_file)+ '+orig'+ '.BRIK')


        return None

    def _list_outputs(self):
        import sys
        outputs = self.output_spec().get()
        outputs['brain_file'] = self.inputs.apply_mask
        #outputs['out_file'] = self.inputs.out_file
        suffix = None
        if not isdefined(self.inputs.out_file):

            if isdefined(self.inputs.suffix):
                suffix = self.inputs.suffix
            else:
                suffix = "_automask"
            outputs['out_file'] = self._gen_fname(self.inputs.in_file, suffix=suffix)

        elif isdefined(self.inputs.out_file) and self.inputs.genbrickhead:
            outputs['brik_file']= os.path.abspath(self._gen_filename('brik_file'))
            outputs['head_file']= os.path.abspath(self._gen_filename('head_file'))
        else:
            outputs['out_file'] = os.path.abspath(self.inputs.out_file)


        return outputs



class ThreedvolregInputSpec(AFNITraitedSpec):
    in_file = File(desc = 'input file to 3dvolreg',
                  argstr = '%s',
                  position = -1,
                  mandatory = True,
                  exists = True)
    out_file = File(desc = 'output file from 3dvolreg',
                   argstr = '-prefix %s',
                   position = -2,
                   genfile = True)
    basefile = File(desc = 'base file for registration',
                    argstr = '-base %s',
                    position = -6)
    zpad = File(desc = 'Zeropad around the edges by \'n\' voxels during rotations',
                    argstr = '-zpad %s',
                    position = -5)
    md1d_file = File(desc = 'max displacement output file',
                    argstr = '-maxdisp1D %s',
                    position = -4,
                    genfile=True)
    oned_file = File(desc = '1D movement parameters output file',
                    argstr = '-1Dfile %s',
                    position = -3,
            genfile = True)
    verbose = traits.Bool(desc = 'more detailed description of the process',
                          argstr = '-verbose')
    timeshift = traits.Bool(desc = 'time shift to mean slice time offset',
                            argstr = '-tshift 0')
    copyorigin = traits.Bool(desc = 'copy base file origin coords to output',
                            argstr = '-twodup')
    other = traits.Str(desc = 'other options',
                         argstr = '%s')

class ThreedvolregOutputSpec(AFNITraitedSpec):
    out_file = File(desc = 'registered file',
                    exists = True)
    md1d_file = File(desc = 'max displacement info file')
    oned_file = File(desc = 'movement parameters info file')

class Threedvolreg(AFNICommand):
    """Register input volumes to a base volume using AFNI 3dvolreg command.

For complete details, see the `3dvolreg Documentation.
<http://afni.nimh.nih.gov/pub/dist/doc/program_help/3dvolreg.html>`_
"""

    _cmd = '3dvolreg'
    input_spec = ThreedvolregInputSpec
    output_spec = ThreedvolregOutputSpec

    def _gen_filename(self, name):
        """Generate output file name
"""
        if name == 'out_file':
            _, fname, ext = split_filename(self.inputs.in_file)
            return ('./' + fname+ '_3dv'+ext)

        if name == 'oned_file':
            _, fname, ext = split_filename(self.inputs.in_file)
            return ('./' + fname+ '_3dv1D'+'.1D')

        if name == 'md1d_file':
            _, fname, ext = split_filename(self.inputs.in_file)
            return ('./' + fname+ '_3dvmd1D'+'.1D')

    def _list_outputs(self):
        outputs = self.output_spec().get()

        if not isdefined(self.inputs.out_file):
            outputs['out_file'] = os.path.abspath(self._gen_filename('out_file'))
        else:
            outputs['out_file'] = os.path.abspath(self.inputs.out_file)

        if not isdefined(self.inputs.oned_file):
            outputs['oned_file'] = os.path.abspath(self._gen_filename('oned_file'))
        else:
            outputs['oned_file'] = os.path.abspath(self.inputs.oned_file)

        if not isdefined(self.inputs.md1d_file):
            outputs['md1d_file'] = os.path.abspath(self._gen_filename('md1d_file'))
        else:
            outputs['md1d_file'] = os.path.abspath(self.inputs.oned_file)
        return outputs


class ThreedmergeInputSpec(AFNITraitedSpec):
    infile = File(desc = 'input file to 3dvolreg',
                  argstr = '%s',
                  position = -1,
                  mandatory = True,
                  exists = True)
    outfile = File(desc = 'output file from 3dvolreg',
                   argstr = '-prefix %s',
                   position = -2,
                   mandatory = True)
    doall = traits.Bool(desc = 'apply options to all sub-bricks in dataset',
                        argstr = '-doall')
    blurfwhm = traits.Int(desc = 'FWHM blur value (mm)',
                          argstr = '-1blur_fwhm %d',
                          units = 'mm')
    other = traits.Str(desc = 'other options',
                         argstr = '%s')

class ThreedmergeOutputSpec(AFNITraitedSpec):
    out_file = File(desc = 'smoothed file',
                    exists = True)

class Threedmerge(AFNICommand):
    """Merge or edit volumes using AFNI 3dmerge command.

For complete details, see the `3dmerge Documentation.
<http://afni.nimh.nih.gov/pub/dist/doc/program_help/3dmerge.html>`_
"""

    _cmd = '3dmerge'
    input_spec = ThreedmergeInputSpec
    output_spec = ThreedmergeOutputSpec

    def _list_outputs(self):
        outputs = self.output_spec().get()
        outputs['out_file'] = self.inputs.outfile
        return outputs


class ThreedcopyInputSpec(AFNITraitedSpec):
    in_file = File(desc = 'input file to 3dcopy',
                    argstr = '%s',
                    position = -2,
                    mandatory = True,
                    exists = True)
    out_file = File(desc = 'output file from 3dcopy',
                    argstr = '%s',
                    position = -1,
                    genfile = True)

class ThreedcopyOutputSpec(AFNITraitedSpec):
    out_file = File(desc = 'copied file')

class Threedcopy(AFNICommandGenFile):
    """Copies an image of one type to an image of the same or different type
    using 3dcopy command."""

    _cmd = '3dcopy'
    input_spec = ThreedcopyInputSpec
    output_spec = ThreedcopyOutputSpec

    def _list_outputs(self):
        outputs = self.output_spec().get()
        outputs['out_file'] = self._gen_outfilename()
        return outputs

    def _gen_outfilename(self):
        out_file = self.inputs.out_file
        if not isdefined(out_file) and isdefined(self.inputs.in_file):
            out_file = self._gen_fname(self.inputs.in_file, suffix="_copy")
        return out_file



class ThreedFourierInputSpec(AFNITraitedSpec):
    in_file = File(desc = 'input file to 3dFourier',
                  argstr = '%s',
                  position = -1,
                  mandatory = True,
                  exists = True)
    out_file = File(desc = 'output file from 3dFourier',
                   argstr = '-prefix %s',
                   position = -2,
                   genfile = True)
    lowpass = traits.Float(desc = 'lowpass',
             argstr = '-lowpass %f',
             position = 0,
             mandatory = True)
    highpass = traits.Float(desc = 'highpass',
             argstr = '-highpass %f',
             position = 1,
             mandatory = True)
    other = traits.Str(desc = 'other options',
                         argstr = '%s')

class ThreedFourierOutputSpec(AFNITraitedSpec):
    out_file = File(desc = 'band-pass filtered file',
                    exists = True)

class ThreedFourier(AFNICommand):
    """Merge or edit volumes using AFNI 3dmerge command.

For complete details, see the `3dmerge Documentation.
<http://afni.nimh.nih.gov/pub/dist/doc/program_help/3dmerge.html>`_
"""

    _cmd = '3dFourier'
    input_spec = ThreedFourierInputSpec
    output_spec = ThreedFourierOutputSpec

    def _gen_filename(self, name):
        """Generate output file name
"""
        if name == 'out_file':
            _, fname, ext = split_filename(self.inputs.in_file)
            return os.path.join(os.getcwd(), ''.join((fname, '_3dF',ext)))
    def _list_outputs(self):
        outputs = self.output_spec().get()
        #outputs['out_file'] = os.path.abspath(self.inputs.out_file)
        if not isdefined(self.inputs.out_file):
            outputs['out_file'] = self._gen_filename('out_file')
        else:
            outputs['out_file'] = os.path.abspath(self.inputs.out_file)
        return outputs


class ThreedZcutupInputSpec(AFNITraitedSpec):
    infile = File(desc = 'input file to 3dZcutup',
                  argstr = '%s',
                  position = -1,
                  mandatory = True,
                  exists = True)
    outfile = File(desc = 'output file from 3dZcutup',
                   argstr = '-prefix %s',
                   position = -2,
                   mandatory = True)
    keep = traits.Str(desc = 'slice range to keep in output',
                      argstr = '-keep %s')
    other = traits.Str(desc = 'other options',
                         argstr = '%s')

class ThreedZcutupOutputSpec(AFNITraitedSpec):
    out_file = File(desc = 'cut file',
                    exists = True)

class ThreedZcutup(AFNICommand):
    """Cut z-slices from a volume using AFNI 3dZcutup command.

For complete details, see the `3dZcutup Documentation.
<http://afni.nimh.nih.gov/pub/dist/doc/program_help/3dZcutup.html>`_
"""

    _cmd = '3dZcutup'
    input_spec = ThreedZcutupInputSpec
    output_spec = ThreedZcutupOutputSpec

    def _list_outputs(self):
        outputs = self.output_spec().get()
        outputs['out_file'] = self.inputs.outfile
        return outputs


class ThreedAllineateInputSpec(AFNITraitedSpec):
    infile = File(desc = 'input file to 3dAllineate',
                  argstr = '-source %s',
                  position = -1,
                  mandatory = True,
                  exists = True)
    outfile = File(desc = 'output file from 3dAllineate',
                   argstr = '-prefix %s',
                   position = -2,
                   mandatory = True)
    matrix = File(desc = 'matrix to align input file',
                  argstr = '-1dmatrix_apply %s',
                  position = -3)

class ThreedAllineateOutputSpec(AFNITraitedSpec):
    out_file = File(desc = 'cut file',
                    exists = True)

class ThreedAllineate(AFNICommand):
    """
For complete details, see the `3dAllineate Documentation.
<http://afni.nimh.nih.gov/pub/dist/doc/program_help/3dAllineate.html>`_
"""

    _cmd = '3dAllineate'
    input_spec = ThreedAllineateInputSpec
    output_spec = ThreedAllineateOutputSpec

    def _list_outputs(self):
        outputs = self.output_spec().get()
        outputs['out_file'] = self.inputs.outfile
        return outputs


class ThreedMaskaveInputSpec(AFNITraitedSpec):
    in_file = File(desc = 'input file to 3dmaskave',
                  argstr = '%s',
                  position = -2,
                  mandatory = True,
                  exists = True)
    out_file = File(desc = 'output to the file',
                   argstr = '> %s',
                   position = -1,
                   genfile = True)
    mask = File(desc = 'matrix to align input file',
                  argstr = '-mask %s',
                  position = 1)

    quiet = traits.Bool(desc = 'matrix to align input file',
                  argstr = '-quiet',
                  position = 2)


class ThreedMaskaveOutputSpec(AFNITraitedSpec):
    out_file = File(desc = 'outfile',
                    exists = True)

class ThreedMaskave(AFNICommand):
    """
For complete details, see the `3dmaskave Documentation.
<http://afni.nimh.nih.gov/pub/dist/doc/program_help/3dmaskave.html>`_
"""

    _cmd = '3dmaskave'
    input_spec = ThreedMaskaveInputSpec
    output_spec = ThreedMaskaveOutputSpec

    def _list_outputs(self):
        outputs = self.output_spec().get()
        if not isdefined(self.inputs.out_file):
            out_file = self._gen_filename('out_file')
        else:
            out_file = os.path.abspath(self.inputs.out_file)
        outputs['out_file'] = out_file
        return outputs

    def _gen_filename(self, name):
        """Generate output file name
"""
        if name == 'out_file':
            _, fname, ext = split_filename(self.inputs.in_file)
            return os.path.join(os.getcwd(), ''.join((fname, '_3dm','.1D')))

class ThreedSkullStripInputSpec(AFNITraitedSpec):
    in_file = File(desc = 'input file to 3dSkullStrip',
                  argstr = '-input %s',
                  position = 1,
                  mandatory = True,
                  exists = True)
    out_file = File(desc = 'output to the file',
                   argstr = '%s',
                   position = -1,
           genfile = True)
    options = traits.Str(desc = 'options', argstr = '%s', position = 2)



class ThreedSkullStripOutputSpec(AFNITraitedSpec):
    out_file = File(desc = 'outfile',
                    exists = True)

class ThreedSkullStrip(AFNICommandGenFile):

    _cmd = '3dSkullStrip'
    input_spec = ThreedSkullStripInputSpec
    output_spec = ThreedSkullStripOutputSpec

    def _list_outputs(self):
        outputs = self.output_spec().get()
        outputs['out_file'] = self._gen_outfilename()
        return outputs

    def _gen_outfilename(self):
        out_file = self.inputs.out_file

        if not isdefined(out_file) and isdefined(self.inputs.in_file):
            out_file = self._gen_fname(self.inputs.in_file, suffix="_surf")
            #out_file = self._gen_fname(self.inputs.in_file, suffix="_surf")
        return out_file


class ThreedTcatInputSpec(AFNITraitedSpec):
    in_file = File(desc = 'input file to 3dTcat',
                  argstr = ' %s',
                  position = -2,
                  mandatory = True,
                  exists = True)
    out_file = File(desc = 'output to the file',
                   argstr = '-prefix %s',
                   position = -2,
                   genfile = True)
    rlt = traits.Str(desc = 'options', argstr = '-rlt%s', position = 1)



class ThreedTcatOutputSpec(AFNITraitedSpec):
    out_file = File(desc = 'outfile',
                    exists = True)

class ThreedTcat(AFNICommand):
    """
For complete details, see the `3dTcat Documentation.
<http://afni.nimh.nih.gov/pub/dist/doc/program_help/3dTcat.html>`_
"""

    _cmd = '3dTcat'
    input_spec = ThreedTcatInputSpec
    output_spec = ThreedTcatOutputSpec

    def _list_outputs(self):
        outputs = self.output_spec().get()
        if not isdefined(self.inputs.out_file):
            out_file = self._gen_filename('out_file')
        else:
            out_file = os.path.abspath(self.inputs.out_file)

        outputs['out_file'] = out_file
        return outputs


    def _gen_filename(self, name):
        """Generate output file name
"""
        if name == 'out_file':
            _, fname, ext = split_filename(self.inputs.in_file)
            return os.path.join(os.getcwd(), ''.join((fname, '_3dT',ext)))


class ThreedfimInputSpec(AFNITraitedSpec):
    in_file = File(desc = 'input file to 3dfim+',
                  argstr = ' -input %s',
                  position = 1,
                  mandatory = True,
                  exists = True)
    ideal_file = File(desc = 'output to the file',
                   argstr = '-ideal_file %s',
                   position = 2,
                   mandatory = True)
    fim_thr = traits.Float(desc = 'fim internal mask threshold value', argstr = '-fim_thr %f', position = 3)

    out = traits.Str(desc = 'Flag to output the specified parameter', argstr = '-out %s', position = 4)

    out_file = File(desc = 'output file from 3dfim+', argstr = '-bucket %s',
                    position = -1, genfile=True)


class ThreedfimOutputSpec(AFNITraitedSpec):
    out_file = File(desc = 'outfile',
                    exists = True)

class Threedfim(AFNICommand):
    """
For complete details, see the `3dfim+ Documentation.
<http://afni.nimh.nih.gov/pub/dist/doc/program_help/3dfim+.html>`_
"""

    _cmd = '3dfim+'
    input_spec = ThreedfimInputSpec
    output_spec = ThreedfimOutputSpec

    def _list_outputs(self):
        outputs = self.output_spec().get()
        if not isdefined(self.inputs.out_file):
            out_file = self._gen_filename('out_file')
        else:
            out_file = os.path.abspath(self.inputs.out_file)

        outputs['out_file'] = out_file
        return outputs

    def _gen_filename(self, name):
        """Generate output file name
"""
        if name == 'out_file':
            _, fname, ext = split_filename(self.inputs.in_file)
            return os.path.join(os.getcwd(), ''.join((fname, '_3df',ext)))



class ThreedTcorrelateInputSpec(AFNITraitedSpec):
    xset = File(desc = 'input xset',
                  argstr = ' %s',
                  position = -2,
                  mandatory = True,
                  exists = True)
    yset = File(desc = 'input yset',
                  argstr = ' %s',
                  position = -1,
                  mandatory = True,
                  exists = True)
    pearson = traits.Bool(desc = 'Correlation is the normal Pearson correlation coefficient',
                  argstr = '-pearson',
                  position = 1)
    polort = traits.Int(desc = 'Remove polynomical trend of order m', argstr = '-polort %d', position = 2)

    out_file = File(desc = 'Save output into dataset with prefix ', argstr = '-prefix %s',
                    position = 3, genfile=True)

    options = traits.Str(desc = 'other options',
                         argstr = '%s', position = 4)


class ThreedTcorrelateOutputSpec(AFNITraitedSpec):
    out_file = File(desc = 'outfile',
                    exists = True)

class ThreedTcorrelate(AFNICommand):
    """
For complete details, see the `3dfim+ Documentation.
<http://afni.nimh.nih.gov/pub/dist/doc/program_help/3dfim+.html>`_
"""

    _cmd = '3dTcorrelate'
    input_spec = ThreedTcorrelateInputSpec
    output_spec = ThreedTcorrelateOutputSpec

    def _list_outputs(self):
        outputs = self.output_spec().get()
        if not isdefined(self.inputs.out_file):
            outputs['out_file'] = self._gen_filename('out_file')
        else:
            outputs['out_file'] = os.path.abspath(self.inputs.out_file)
        return outputs

    def _gen_filename(self, name):
        """Generate output file name
"""
        if name == 'out_file':
            _, fname, ext = split_filename(os.path.abspath(self.inputs.xset))
            return os.path.join(os.getcwd(), ''.join((fname, '_3dTcor',ext)))



class ThreedBrickStatInputSpec(AFNITraitedSpec):
    in_file = File(desc = 'input file to 3dmaskave',
                  argstr = '%s',
                  position = -1,
                  mandatory = True,
                  exists = True)

    mask = File(desc = '-mask dset = use dset as mask to include/exclude voxels',
                  argstr = '-mask %s',
                  position = 2)

    min = traits.Bool(desc = 'print the minimum value in dataset',
                  argstr = '-min',
                  position = 1)


class ThreedBrickStatOutputSpec(AFNITraitedSpec):
    min_val = traits.Float(desc = 'output')

class ThreedBrickStat(AFNICommand):
    _cmd = '3dBrickStat'
    input_spec = ThreedBrickStatInputSpec
    output_spec = ThreedBrickStatOutputSpec

    def aggregate_outputs(self,runtime = None,  needed_outputs=None):

        outputs = self._outputs()

        outfile = os.path.join(os.getcwd(),'stat_result.json')

        if runtime is None:
            try:
                min_val = load_json(outfile)['stat']
            except IOError:
                return self.run().outputs
        else:
            min_val = []
            for line in runtime.stdout.split('\n'):
                if line:
                    values = line.split()
                    if len(values) > 1:
                        min_val.append([float(val) for val in values])
                    else:
                        min_val.extend([float(val) for val in values])

            if len(min_val) == 1:
                min_val = min_val[0]
            save_json(outfile, dict(stat=min_val))
            outputs.min_val = min_val

        return outputs



class ThreedROIstatsInputSpec(AFNITraitedSpec):
    in_file = File(desc='input file to 3dROIstats',
                  argstr='%s',
                  position=-1,
                  mandatory=True,
                  exists=True)

    mask = File(desc='input mask',
                  argstr='-mask %s',
                  position=3)

    mask_f2short = traits.Bool(desc='Tells the program to convert a float mask to short integers, by simple rounding.',
                  argstr='-mask_f2short',
                  position=2)

    quiet = traits.Bool(desc='execute quietly',
                  argstr='-quiet',
                  position=1)


class ThreedROIstatsOutputSpec(AFNITraitedSpec):
    stats = File(desc='output')

class ThreedROIstats(AFNICommand):
    _cmd = '3dROIstats'
    input_spec = ThreedROIstatsInputSpec
    output_spec = ThreedROIstatsOutputSpec

    def aggregate_outputs(self, runtime=None, needed_outputs=None):

        outputs = self._outputs()

        outfile = os.path.join(os.getcwd(), 'stat_result.json')

        if runtime is None:
            try:
                stats = load_json(outfile)['stat']
            except IOError:
                return self.run().outputs
        else:
            stats = []
            for line in runtime.stdout.split('\n'):
                if line:
                    values = line.split()
                    if len(values) > 1:
                        stats.append([float(val) for val in values])
                    else:
                        stats.extend([float(val) for val in values])

            if len(stats) == 1:
                stats = stats[0]
            of = os.path.join(os.getcwd(), 'TS.1D')
            print 'of--->', of
            f = open(of, 'w')

            for st in stats:
                f.write(str(st) + '\n')
            f.close()
            save_json(outfile, dict(stat=of))
            outputs.stats = of

        return outputs


"""
3dcalc -a ${rest}.nii.gz[${TRstart}..${TRend}] -expr 'a' -prefix $
{rest}_dr.nii.gz

3dcalc -a ${rest}_mc.nii.gz -b ${rest}_mask.nii.gz -expr 'a*b' -prefix
${rest}_ss.nii.gz
"""


class ThreedcalcInputSpec(AFNITraitedSpec):
#class ThreedcalcInputSpec(CommandLineInputSpec):
    infile_a = File(desc='input file to 3dcalc',
                          argstr='-a %s', position=0, mandatory=True)
    infile_b = File(desc='operand file to 3dcalc',
                         argstr=' -b %s', position=1)
    infile_c = File(desc='operand file to 3dcalc',
<<<<<<< HEAD
                         argstr=' -c %s', position=1)
=======
                         argstr=' -c %s', position=2)
>>>>>>> 104414be
    infile_b_prime = traits.Str(desc='operand file to 3dcalc',
                          argstr=' -b %s', position=1)
    expr = traits.Str(desc='expr', argstr='-expr %s', position=3,
                      mandatory=True)
    out_file = File(desc='output file from 3dFourier', argstr='-prefix %s',
                    position=-1, genfile=True)
    list_idx = traits.List(desc='list of time points')
    start_idx = traits.Int(desc='start index for infile_a',
                           requires=['stop_idx'])
    stop_idx = traits.Int(desc='stop index for infile_a',
                          requires=['start_idx'])
    start_idx2 = traits.Int(desc='start index for infile_b',
                           requires=['stop_idx2'])
    stop_idx2 = traits.Int(desc='stop index for infile_b',
                          requires=['start_idx2'])
    single_idx = traits.Int(desc='volume index for infile_a')
    other = File(desc='other options', argstr='')

class ThreedcalcOutputSpec(TraitedSpec):
    out_file = File(desc=' output file', exists=True)
    brik_file = File (desc='brik file')
    head_file = File(desc='head_file')

class Threedcalc(AFNICommand):
    """Merge or edit volumes using AFNI 3dmerge command.

For complete details, see the `3dcalc Documentation.
<http://afni.nimh.nih.gov/pub/dist/doc/program_help/3dcalc.html>`_
"""

    _cmd = '3dcalc'
    input_spec = ThreedcalcInputSpec
    output_spec = ThreedcalcOutputSpec

    def _list_outputs(self):
        import sys
        outputs = self.output_spec().get()
        if not isdefined(self.inputs.out_file):
            outputs['out_file'] = os.path.abspath(self._gen_filename('out_file'))
        else:

            out, ext = os.path.splitext(self.inputs.out_file)
            if ext == "":
                outputs['brik_file'] = os.path.abspath(self._gen_filename('BRIK'))

                outputs['head_file'] = os.path.abspath(self._gen_filename('HEAD'))
            else:
                outputs['out_file'] = os.path.abspath(self.inputs.out_file)

        return outputs

    def _format_arg(self, name, trait_spec, value):
        if name == 'infile_a':
            arg = trait_spec.argstr % value
            if isdefined(self.inputs.start_idx):
                arg += '[%d..%d]' % (self.inputs.start_idx, self.inputs.stop_idx)
            if isdefined(self.inputs.single_idx):
                arg += '[%d]' % (self.inputs.single_idx)
            if isdefined(self.inputs.list_idx):
                import re
                lst = ''.join(str(self.inputs.list_idx))
                lst = re.sub(' ', '', lst)
                arg += '%s' % (lst)
            return arg


        if name == 'infile_b':
            arg = trait_spec.argstr % value
            if isdefined(self.inputs.start_idx2):
                arg += '[%d..%d]' % (self.inputs.start_idx2, self.inputs.stop_idx2)
            if isdefined(self.inputs.single_idx):
                arg += '[%d]' % (self.inputs.single_idx)
            return arg
        
        return super(Threedcalc, self)._format_arg(name, trait_spec, value)

    def _parse_inputs(self, skip=None):
        """Skip the arguments without argstr metadata
        """
        return super(Threedcalc, self)._parse_inputs(skip=('start_idx', 'stop_idx', 'start_idx2', 'stop_idx2', 'other'))

    def _gen_filename(self, name):
        """Generate output file name
        """
        import tempfile
        import commands
        if name == 'out_file':
            _, fname, ext = split_filename(self.inputs.infile_a)
            #d_name = tempfile.mkdtemp()
            #print d_name
            #full_name = os.path.join(os.getcwd(), ''.join((fname, '_3dc', ext)))
            #temp_path = os.path.join(d_name, ''.join((fname, '_3dc', ext)))
            #cmd = " ln -s %s %s" % (full_name, temp_path)
            #commands.getoutput(cmd)
            #return temp_path
            return (fname + '_3dc'+ ext)
        if name == 'BRIK':
            return self.inputs.out_file + '+orig.'+ name
        if name == 'HEAD':
            return self.inputs.out_file + '+orig.' + name



class compcorInputSpec(AFNITraitedSpec):
    in_file = File(desc='input file to 3dvolreg',
                  argstr=' -subject %s',
                  position=1,
                  mandatory=True,
                  exists=True)
    wmmask = File(desc='base file for registration',
                    argstr='-wmmask %s',
                    position=2,
            mandatory=True,
            exists=True)
    csfmask = File(desc='Zeropad around the edges by \'n\' voxels during rotations',
                    argstr='-csfmask %s',
                    position=3,
            mandatory=True,
            exists=True)
    ncomponents = traits.Int(desc='max displacement output file',
                    argstr='-ncomponents %d',
                    position=4)
    out_file = File(desc='output file from 3dvolreg',
                   argstr='-out %s',
                   position=5,
                   genfile=True)
    outcomp = File(desc='1D movement parameters output file',
                    argstr='-outcomp %s',
                    position=6,
            genfile=True)

class compcorOutputSpec(AFNITraitedSpec):
    out_file = File(desc = 'registered file',
                    exists = True)
    outcomp = File(desc = 'max displacement info file',
                exists = True)

class compcor(AFNICommand):
    """Register input volumes to a base volume using AFNI 3dvolreg command.

For complete details, see the `3dvolreg Documentation.
<http://afni.nimh.nih.gov/pub/dist/doc/program_help/3dvolreg.html>`_
"""

    _cmd = 'cc_getPCA.py'
    input_spec = compcorInputSpec
    output_spec = compcorOutputSpec


    def _gen_filename(self, name):
        """Generate output file name
"""
        if name == 'out_file':
            _, fname, ext = split_filename(self.inputs.in_file)
            return os.path.join(os.getcwd(), ''.join((fname, '_wmcsfresidual',ext)))

        if name == 'outcomp':
            _, fname, ext = split_filename(self.inputs.in_file)
            return os.path.join(os.getcwd(), ''.join((fname, '_pcs','.txt')))


    def _list_outputs(self):
        outputs = self.output_spec().get()

        if not isdefined(self.inputs.out_file):
            outputs['out_file'] = self._gen_filename('out_file')
        else:
            outputs['out_file'] = os.path.abspath(self.inputs.out_file)

        if not isdefined(self.inputs.outcomp):
            outputs['outcomp'] = self._gen_filename('outcomp')
        else:
            outputs['outcomp'] = os.path.abspath(self.inputs.outcomp)
        return outputs


class ReHoInputSpec(BaseInterfaceInputSpec):

    in_file = File(exists=True, mandatory=True)
    mask_file = File(exists=True, mandatory=True)
    out_file = File('ReHo.nii.gz', usedefault=True)


class ReHoOutputSpec(TraitedSpec):

    out_file = File(exists=True)

class ReHo(BaseInterface):

    input_spec = ReHoInputSpec
    output_spec = ReHoOutputSpec

    def _run_interface(self, runtime):

        d = dict(in_file=self.inputs.in_file,mask_file=self.inputs.mask_file,out_file=self.inputs.out_file)

        script = Template("""addpath('/home/sharad/fcon1000/lib/');in_file = '$in_file';mask_file = '$mask_file';out_file = '$out_file';reho(in_file,mask_file,out_file);exit;""").substitute(d)

        mlab = MatlabCommand(script=script, mfile=True)
        result = mlab.run()
        return result.runtime

    def _list_outputs(self):

        outputs = self._outputs().get()
        outputs['out_file'] = os.path.abspath(self.inputs.out_file)

        return outputs




class MedianAngleInputSpec(AFNITraitedSpec):
    in_file = File(desc = 'input file to 3dvolreg',
                  argstr = ' -subject %s',
                  position = 1,
                  mandatory = True,
                  exists = True)
    angle = traits.Float(desc = 'median angle',
                    argstr = '-angle %f',
                    position = 2)
    out_file = File(desc = 'output file from median angle correction',
                   argstr = '-out %s',
                   position = 3,
                   genfile = True)

class MedianAngleOutputSpec(AFNITraitedSpec):
    out_file = File(desc = 'registered file',
                    exists = True)

class MedianAngle(AFNICommand):
    """Register input volumes to a base volume using AFNI 3dvolreg command.

For complete details, see the `3dvolreg Documentation.
<http://afni.nimh.nih.gov/pub/dist/doc/program_help/3dvolreg.html>`_
"""

    _cmd = 'median_angle.py'
    input_spec = MedianAngleInputSpec
    output_spec = MedianAngleOutputSpec


    def _gen_filename(self, name):
        """Generate output file name
"""
        if name == 'out_file':
            _, fname, ext = split_filename(self.inputs.in_file)
            return os.path.join(os.getcwd(), ''.join((fname, '_median_angle',ext)))


    def _list_outputs(self):
        outputs = self.output_spec().get()

        if not isdefined(self.inputs.out_file):
            outputs['out_file'] = self._gen_filename('out_file')
        else:
            outputs['out_file'] = os.path.abspath(self.inputs.out_file)

        return outputs


class InvWarpInputSpec(FSLCommandInputSpec):

    in_file = File(desc='filename for warp/shiftmap transform',
                  argstr=' -w %s',
                  position=1,
                  mandatory=True,
                  exists=True)


    ref_file = File(desc='filename for new brain-extracted reference image',
                    argstr='-r %s',
                    position=2)

    options = traits.Str(desc='other options',
                    argstr='%s')


    out_file = File(desc='filename for output (inverse warped) image',
                   argstr='-o %s',
                   position=3,
                   genfile=True)

class InvWarpOutputSpec(TraitedSpec):
    out_file = File(desc='Inverse warped image',
                   exists=True)

class InvWarp(FSLCommand):

    _cmd = 'invwarp'

    input_spec = InvWarpInputSpec
    output_spec = InvWarpOutputSpec



    def _gen_filename(self, name):
        """Generate output file name
"""
        if name == 'out_file':
            _, fname, ext = split_filename(self.inputs.in_file)
            return (fname+ '_invw'+ext)


    def _list_outputs(self):
        outputs = self.output_spec().get()

        if not isdefined(self.inputs.out_file):
            outputs['out_file'] = os.path.abspath(self._gen_filename('out_file'))
        else:
            outputs['out_file'] = os.path.abspath(self.inputs.out_file)

        return outputs
<|MERGE_RESOLUTION|>--- conflicted
+++ resolved
@@ -1326,11 +1326,7 @@
     infile_b = File(desc='operand file to 3dcalc',
                          argstr=' -b %s', position=1)
     infile_c = File(desc='operand file to 3dcalc',
-<<<<<<< HEAD
-                         argstr=' -c %s', position=1)
-=======
                          argstr=' -c %s', position=2)
->>>>>>> 104414be
     infile_b_prime = traits.Str(desc='operand file to 3dcalc',
                           argstr=' -b %s', position=1)
     expr = traits.Str(desc='expr', argstr='-expr %s', position=3,
